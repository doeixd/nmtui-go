--- conflicted
+++ resolved
@@ -1,3355 +1,1506 @@
-// Package main implements a Terminal User Interface (TUI) for managing NetworkManager Wi-Fi connections.
-// It allows users to scan for networks, connect to secured and open networks, view connection details,
-// manage known profiles, and toggle Wi-Fi radio status.
-package main
-
-import (
-	"encoding/json"
-	"fmt"
-	"io"
-	"log"
-	"os"
-	"os/exec"
-	"path/filepath"
-	"sort"
-	"strconv"
-	"strings"
-	"time"
-
-	"github.com/charmbracelet/bubbles/help"
-	"github.com/charmbracelet/bubbles/key"
-	"github.com/charmbracelet/bubbles/list"
-	"github.com/charmbracelet/bubbles/spinner"
-	"github.com/charmbracelet/bubbles/textinput"
-	"github.com/charmbracelet/bubbles/viewport"
-	tea "github.com/charmbracelet/bubbletea"
-	"github.com/charmbracelet/lipgloss"
-
-	"nmtui/gonetworkmanager"
-)
-
-// =============================================================================
-// Constants
-// =============================================================================
-
-const (
-	debugLogFile            = "nmtui-debug.log"
-<<<<<<< HEAD
-	appName                 = "Go Network Manager TUI"
-	cacheFileName           = "nmtui-cache.json"
-=======
-	appName                 = "Network Manager"
-	cacheFile               = "/tmp/nmtui-cache.json"
->>>>>>> ceb86306
-	helpBarMaxWidth         = 80
-	helpBarWidthPercent     = 0.80
-	networkListFixedWidth   = 100
-	networkListWidthPercent = 0.85
-	minListHeight           = 5
-	minListWidth            = 40
-	minTerminalWidth        = 60
-	minTerminalHeight       = 15
-	passwordMaxLength       = 63 // WPA2/WPA3 max password length
-	filterMaxLength         = 100
-	passwordInputMaxWidth   = 60
-	passwordInputMinWidth   = 40
-	statusMsgTimeout        = 3 * time.Second
-	connectionTimeout       = 30 * time.Second
-	autoRefreshInterval     = 30 * time.Second
-)
-
-// Signal strength thresholds
-const (
-	signalExcellent = 70
-	signalGood      = 40
-)
-
-// =============================================================================
-// Styles
-// =============================================================================
-
-var (
-	appStyle = lipgloss.NewStyle().Margin(1, 1)
-
-<<<<<<< HEAD
-	// Color palette (ANSI colors for broad terminal support)
-	colorPrimary   = lipgloss.Color("5")  // Magenta/Purple
-	colorSecondary = lipgloss.Color("4")  // Blue
-	colorAccent    = lipgloss.Color("6")  // Cyan
-	colorSuccess   = lipgloss.Color("2")  // Green
-	colorError     = lipgloss.Color("1")  // Red
-	colorWarning   = lipgloss.Color("3")  // Yellow
-	colorFaint     = lipgloss.Color("8")  // Gray
-	colorText      = lipgloss.Color("7")  // White/Light gray
-=======
-	ansPrimaryColor   = lipgloss.Color("5")
-	ansSecondaryColor = lipgloss.Color("4")
-	ansAccentColor    = lipgloss.Color("6")
-	ansSuccessColor   = lipgloss.Color("2")
-	ansErrorColor     = lipgloss.Color("1")
-	ansFaintTextColor = lipgloss.Color("8")
-	ansTextColor      = lipgloss.Color("7")
-
-	titleStyle            = lipgloss.NewStyle().Bold(true).Foreground(ansPrimaryColor).Padding(0, 1).MarginBottom(1)
-	listTitleStyle        = lipgloss.NewStyle().Foreground(ansSecondaryColor).Padding(0, 1).Bold(true)
-	listItemStyle         = lipgloss.NewStyle().PaddingLeft(2).Foreground(ansTextColor)
-	listSelectedItemStyle = lipgloss.NewStyle().PaddingLeft(1).Foreground(ansPrimaryColor).Bold(true)
-	listDescStyle         = lipgloss.NewStyle().PaddingLeft(2).Foreground(ansFaintTextColor)
-	listSelectedDescStyle = lipgloss.NewStyle().PaddingLeft(1).Foreground(ansPrimaryColor)
-	listNoItemsStyle      = lipgloss.NewStyle().Faint(true).Margin(1, 0).Align(lipgloss.Center).Foreground(ansFaintTextColor)
->>>>>>> ceb86306
-
-	// Component styles
-	titleStyle            = lipgloss.NewStyle().Bold(true).Foreground(colorPrimary).Padding(0, 1).MarginBottom(1)
-	listTitleStyle        = lipgloss.NewStyle().Foreground(colorSecondary).Padding(0, 1).Bold(true)
-	listItemStyle         = lipgloss.NewStyle().PaddingLeft(2).Foreground(colorText)
-	listSelectedItemStyle = lipgloss.NewStyle().PaddingLeft(1).Foreground(colorPrimary).Bold(true)
-	listDescStyle         = lipgloss.NewStyle().PaddingLeft(2).Foreground(colorFaint)
-	listSelectedDescStyle = lipgloss.NewStyle().PaddingLeft(1).Foreground(colorPrimary)
-	listNoItemsStyle      = lipgloss.NewStyle().Faint(true).Margin(1, 0).Align(lipgloss.Center).Foreground(colorFaint)
-
-	statusMessageBaseStyle     = lipgloss.NewStyle().MarginTop(1)
-	errorStyle                 = statusMessageBaseStyle.Foreground(colorError).Bold(true)
-	successStyle               = statusMessageBaseStyle.Foreground(colorSuccess).Bold(true)
-	warningStyle               = statusMessageBaseStyle.Foreground(colorWarning)
-	infoStyle                  = statusMessageBaseStyle.Foreground(colorFaint)
-	connectingStyle            = lipgloss.NewStyle().Foreground(colorAccent)
-	infoBoxStyle               = lipgloss.NewStyle().Border(lipgloss.RoundedBorder(), true).BorderForeground(colorAccent).Padding(1, 2).MarginTop(1)
-	passwordPromptStyle        = lipgloss.NewStyle().Foreground(colorFaint)
-	passwordInputContainerStyle = lipgloss.NewStyle().Padding(1).MarginTop(1).Border(lipgloss.NormalBorder(), true).BorderForeground(colorFaint)
-	helpGlobalStyle            = lipgloss.NewStyle().Foreground(colorFaint)
-	filterInputStyle           = lipgloss.NewStyle().BorderStyle(lipgloss.RoundedBorder()).BorderForeground(lipgloss.Color("62")).Padding(0, 1)
-
-	// Status indicators
-	wifiStatusEnabled  = lipgloss.NewStyle().Foreground(colorSuccess)
-	wifiStatusDisabled = lipgloss.NewStyle().Foreground(colorError)
-	hiddenStatusStyle  = lipgloss.NewStyle().Foreground(colorFaint).Italic(true)
-
-	// Signal strength styles
-	signalExcellentStyle = lipgloss.NewStyle().Foreground(colorSuccess)
-	signalGoodStyle      = lipgloss.NewStyle().Foreground(colorWarning)
-	signalWeakStyle      = lipgloss.NewStyle().Foreground(colorError)
-)
-
-// =============================================================================
-// View States
-// =============================================================================
-
-type viewState int
-
-const (
-	viewNetworksList viewState = iota
-	viewPasswordInput
-	viewConnecting
-	viewConnectionResult
-	viewActiveConnectionInfo
-	viewConfirmDisconnect
-	viewConfirmForget
-<<<<<<< HEAD
-	viewKnownNetworksList
-	viewHiddenNetworkInput
-	viewConfirmOpenNetwork
-=======
->>>>>>> ceb86306
-)
-
-func (v viewState) String() string {
-	names := []string{
-		"NetworksList",
-		"PasswordInput",
-		"Connecting",
-		"ConnectionResult",
-		"ActiveConnectionInfo",
-		"ConfirmDisconnect",
-		"ConfirmForget",
-		"KnownNetworksList",
-		"HiddenNetworkInput",
-		"ConfirmOpenNetwork",
-	}
-	if int(v) < len(names) {
-		return names[v]
-	}
-	return fmt.Sprintf("Unknown(%d)", v)
-}
-
-// =============================================================================
-// List Item Delegate
-// =============================================================================
-
-type itemDelegate struct{}
-
-func (d itemDelegate) Height() int                             { return 2 }
-func (d itemDelegate) Spacing() int                            { return 1 }
-func (d itemDelegate) Update(_ tea.Msg, _ *list.Model) tea.Cmd { return nil }
-
-func (d itemDelegate) Render(w io.Writer, m list.Model, index int, listItem list.Item) {
-<<<<<<< HEAD
-	ap, ok := listItem.(wifiAP)
-	if !ok {
-		return
-	}
-
-=======
-	i, ok := listItem.(wifiAP)
-	if !ok {
-		return
-	}
->>>>>>> ceb86306
-	var title, desc string
-	if index == m.Index() {
-		title = listSelectedItemStyle.Render("▸ " + ap.StyledTitle())
-		desc = listSelectedDescStyle.Render("  " + ap.Description())
-	} else {
-		title = listItemStyle.Render("  " + ap.StyledTitle())
-		desc = listDescStyle.Render("  " + ap.Description())
-	}
-	fmt.Fprintf(w, "%s\n%s", title, desc)
-}
-
-// =============================================================================
-// Wi-Fi Access Point Model
-// =============================================================================
-
-type wifiAP struct {
-	gonetworkmanager.WifiAccessPoint
-	IsKnown   bool
-	IsActive  bool
-	Interface string
-}
-
-<<<<<<< HEAD
-func (ap wifiAP) SSID() string {
-	if ap.WifiAccessPoint == nil {
-		return ""
-	}
-	ssid := ap.WifiAccessPoint[gonetworkmanager.NmcliFieldWifiSSID]
-	if ssid == "" || ssid == "--" {
-		return ""
-	}
-	return ssid
-}
-
-func (ap wifiAP) DisplaySSID() string {
-	ssid := ap.SSID()
-	if ssid == "" {
-		return "<Hidden Network>"
-	}
-	return ssid
-}
-
-func (ap wifiAP) Signal() int {
-	if ap.WifiAccessPoint == nil {
-		return 0
-	}
-	signal, _ := strconv.Atoi(ap.WifiAccessPoint[gonetworkmanager.NmcliFieldWifiSignal])
-	return signal
-}
-
-func (ap wifiAP) Security() string {
-	if ap.WifiAccessPoint == nil {
-		return ""
-	}
-	sec := ap.WifiAccessPoint[gonetworkmanager.NmcliFieldWifiSecurity]
-	if sec == "" || sec == "--" {
-		return "Open"
-	}
-	return sec
-}
-
-func (ap wifiAP) IsOpen() bool {
-	sec := strings.ToLower(ap.Security())
-	return sec == "" || sec == "open" || sec == "--"
-}
-
-func (ap wifiAP) IsHidden() bool {
-	return ap.SSID() == ""
-=======
-func (ap wifiAP) getSSIDFromScannedAP() string {
-	if ap.WifiAccessPoint == nil {
-		return ""
-	}
-	return ap.WifiAccessPoint[gonetworkmanager.NmcliFieldWifiSSID]
->>>>>>> ceb86306
-}
-
-func (ap wifiAP) SignalBars() string {
-	signal := ap.Signal()
-	switch {
-	case signal >= signalExcellent:
-		return signalExcellentStyle.Render("▂▄▆█")
-	case signal >= signalGood:
-		return signalGoodStyle.Render("▂▄▆") + lipgloss.NewStyle().Foreground(colorFaint).Render("█")
-	case signal > 0:
-		return signalWeakStyle.Render("▂▄") + lipgloss.NewStyle().Foreground(colorFaint).Render("▆█")
-	default:
-		return lipgloss.NewStyle().Foreground(colorFaint).Render("▂▄▆█")
-	}
-}
-
-func (ap wifiAP) StyledTitle() string {
-<<<<<<< HEAD
-	title := ap.DisplaySSID()
-
-	var indicators []string
-	if ap.IsActive {
-		indicators = append(indicators, lipgloss.NewStyle().Foreground(colorSuccess).Render(" ✔"))
-	}
-	if ap.IsKnown && !ap.IsActive {
-		indicators = append(indicators, lipgloss.NewStyle().Foreground(colorAccent).Render(" ★"))
-	}
-	if ap.IsOpen() && ap.Signal() > 0 {
-		indicators = append(indicators, lipgloss.NewStyle().Foreground(colorWarning).Render(" 🔓"))
-	}
-
-	return title + strings.Join(indicators, "")
-}
-
-func (ap wifiAP) Title() string {
-	return ap.StyledTitle()
-}
-
-func (ap wifiAP) Description() string {
-	labelStyle := lipgloss.NewStyle().Foreground(colorFaint)
-	var parts []string
-
-	signal := ap.Signal()
-
-	// For known networks with no signal, show out of range
-	if ap.IsKnown && signal == 0 {
-		parts = append(parts, labelStyle.Render("Known (Out of Range)"))
-	} else if signal > 0 {
-		parts = append(parts, fmt.Sprintf("%s %s %s",
-			labelStyle.Render("Signal:"),
-			ap.SignalBars(),
-			ap.signalPercentStyle().Render(fmt.Sprintf("%d%%", signal))))
-	}
-
-	parts = append(parts, fmt.Sprintf("%s %s",
-		labelStyle.Render("Security:"),
-		labelStyle.Render(ap.Security())))
-
-	return strings.Join(parts, labelStyle.Render(" │ "))
-}
-
-func (ap wifiAP) signalPercentStyle() lipgloss.Style {
-	signal := ap.Signal()
-	switch {
-	case signal >= signalExcellent:
-		return signalExcellentStyle
-	case signal >= signalGood:
-		return signalGoodStyle
-	default:
-		return signalWeakStyle
-	}
-=======
-	ssid := ap.getSSIDFromScannedAP()
-	if ssid == "" || ssid == "--" {
-		ssid = "<Hidden Network>"
-	}
-	indicator := ""
-	if ap.IsActive {
-		indicator += lipgloss.NewStyle().Foreground(ansSuccessColor).Render(" ")
-	}
-	if ap.IsKnown && !ap.IsActive {
-		indicator += lipgloss.NewStyle().Foreground(ansAccentColor).Render(" ★")
-	}
-	return fmt.Sprintf("%s%s", ssid, indicator)
-}
-func (ap wifiAP) Title() string { return ap.StyledTitle() }
-func (ap wifiAP) Description() string {
-	signalStr, security := "", ""
-	if ap.WifiAccessPoint != nil {
-		signalStr = ap.WifiAccessPoint[gonetworkmanager.NmcliFieldWifiSignal]
-		security = ap.WifiAccessPoint[gonetworkmanager.NmcliFieldWifiSecurity]
-	}
-	descParts := []string{}
-	labelStyle := lipgloss.NewStyle().Foreground(ansFaintTextColor)
-
-	signalVal, _ := strconv.Atoi(signalStr)
-
-	// If this is a known network with no signal, it's out of range
-	if ap.IsKnown && signalVal == 0 {
-		descParts = append(descParts, labelStyle.Render("Known (Out of Range)"))
-	} else if signalStr != "" {
-		var sStyle lipgloss.Style
-		switch {
-		case signalVal > 70:
-			sStyle = lipgloss.NewStyle().Foreground(ansSuccessColor)
-		case signalVal > 40:
-			sStyle = lipgloss.NewStyle().Foreground(lipgloss.Color("3"))
-		default:
-			sStyle = lipgloss.NewStyle().Foreground(ansErrorColor)
-		}
-		descParts = append(descParts, fmt.Sprintf("%s %s", labelStyle.Render("Signal:"), sStyle.Render(signalStr+"%")))
-	}
-
-	if security == "" || security == "--" {
-		security = "Open"
-	}
-	descParts = append(descParts, fmt.Sprintf("%s %s", labelStyle.Render("Security:"), labelStyle.Render(security)))
-	return strings.Join(descParts, labelStyle.Render(" | "))
->>>>>>> ceb86306
-}
-
-func (ap wifiAP) FilterValue() string {
-<<<<<<< HEAD
-	return ap.DisplaySSID()
-}
-
-// =============================================================================
-// Messages
-// =============================================================================
-
-type wifiListLoadedMsg struct {
-	allAps []wifiAP
-	err    error
-}
-
-type connectionAttemptMsg struct {
-	ssid                 string
-	success              bool
-	err                  error
-	wasKnownAttemptNoPsk bool
-}
-
-type wifiStatusMsg struct {
-	enabled bool
-	err     error
-}
-
-type knownNetworksMsg struct {
-	knownProfiles        map[string]gonetworkmanager.ConnectionProfile
-	activeWifiConnection *gonetworkmanager.ConnectionProfile
-	activeWifiDevice     string
-	err                  error
-}
-
-type activeConnInfoMsg struct {
-	details *gonetworkmanager.DeviceIPDetail
-	err     error
-}
-
-type disconnectResultMsg struct {
-	ssid    string
-	success bool
-	err     error
-}
-
-type forgetNetworkResultMsg struct {
-	ssid    string
-	success bool
-	err     error
-}
-
-type knownWifiApsListMsg struct {
-	aps []wifiAP
-	err error
-}
-
-type clearStatusMsg struct{}
-
-type connectionTimeoutMsg struct {
-	ssid string
-}
-
-type autoRefreshTickMsg struct{}
-
-// =============================================================================
-// Key Bindings
-// =============================================================================
-
-type keyMap struct {
-	Connect      key.Binding
-	Refresh      key.Binding
-	Quit         key.Binding
-	Back         key.Binding
-	Help         key.Binding
-	Filter       key.Binding
-	ToggleWifi   key.Binding
-	Disconnect   key.Binding
-	Info         key.Binding
-	ToggleHidden key.Binding
-	Forget       key.Binding
-	Profiles     key.Binding
-	HiddenSSID   key.Binding
-	currentState viewState
-=======
-	ssid := ap.getSSIDFromScannedAP()
-	if ssid == "" || ssid == "--" {
-		return "<Hidden Network>"
-	}
-	return ssid
-}
-
-type wifiListLoadedMsg struct {
-	allAps []wifiAP
-	err    error
-}
-type connectionAttemptMsg struct {
-	ssid                 string
-	success              bool
-	err                  error
-	WasKnownAttemptNoPsk bool
-}
-type wifiStatusMsg struct {
-	enabled bool
-	err     error
-}
-type knownNetworksMsg struct {
-	knownProfiles        map[string]gonetworkmanager.ConnectionProfile
-	activeWifiConnection *gonetworkmanager.ConnectionProfile
-	activeWifiDevice     string
-}
-type activeConnInfoMsg struct {
-	details *gonetworkmanager.DeviceIPDetail
-	err     error
-}
-type disconnectResultMsg struct {
-	success bool
-	err     error
-	ssid    string
-}
-type forgetNetworkResultMsg struct {
-	ssid    string
-	success bool
-	err     error
-}
-
-type keyMap struct {
-	Connect, Refresh, Quit, Back, Help, Filter, ToggleWifi, Disconnect, Info, ToggleHidden, Forget key.Binding
-	currentState                                                                                   viewState
->>>>>>> ceb86306
-}
-
-func (k keyMap) ShortHelp() []key.Binding {
-	bindings := []key.Binding{k.Help}
-
-	switch k.currentState {
-	case viewNetworksList:
-<<<<<<< HEAD
-		bindings = append(bindings, k.Connect, k.Refresh, k.Filter, k.ToggleWifi, k.Profiles)
-	case viewKnownNetworksList:
-		bindings = append(bindings, k.Back, k.Forget)
-	case viewPasswordInput, viewHiddenNetworkInput, viewConnectionResult,
-		viewConfirmDisconnect, viewConfirmForget, viewConfirmOpenNetwork:
-		bindings = append(bindings, k.Connect, k.Back)
-=======
-		b = append(b, k.Connect, k.Refresh, k.Filter, k.ToggleWifi)
-	case viewPasswordInput, viewConnectionResult, viewConfirmDisconnect, viewConfirmForget:
-		b = append(b, k.Connect, k.Back)
->>>>>>> ceb86306
-	case viewActiveConnectionInfo:
-		bindings = append(bindings, k.Back)
-	}
-
-	return append(bindings, k.Quit)
-}
-
-func (k keyMap) FullHelp() [][]key.Binding {
-	switch k.currentState {
-<<<<<<< HEAD
-	case viewKnownNetworksList:
-		return [][]key.Binding{{k.Back, k.Forget, k.Quit}}
-	default:
-		return [][]key.Binding{
-			{k.Help, k.Connect, k.Back, k.Quit},
-			{k.Refresh, k.Filter, k.ToggleHidden, k.ToggleWifi},
-			{k.Disconnect, k.Forget, k.Info, k.Profiles},
-			{k.HiddenSSID},
-=======
-	default: // viewNetworksList
-		return [][]key.Binding{
-			{k.Help, k.Connect, k.Back, k.Quit},
-			{k.Refresh, k.Filter, k.ToggleHidden, k.ToggleWifi},
-			{k.Disconnect, k.Forget, k.Info},
->>>>>>> ceb86306
-		}
-	}
-}
-
-var defaultKeyBindings = keyMap{
-	Connect:      key.NewBinding(key.WithKeys("enter"), key.WithHelp("enter", "select/confirm")),
-	Refresh:      key.NewBinding(key.WithKeys("r"), key.WithHelp("r", "refresh")),
-	Quit:         key.NewBinding(key.WithKeys("q", "ctrl+c"), key.WithHelp("q", "quit")),
-	Back:         key.NewBinding(key.WithKeys("esc"), key.WithHelp("esc", "back/cancel")),
-	Help:         key.NewBinding(key.WithKeys("?"), key.WithHelp("?", "help")),
-	Filter:       key.NewBinding(key.WithKeys("/"), key.WithHelp("/", "filter")),
-	ToggleWifi:   key.NewBinding(key.WithKeys("t"), key.WithHelp("t", "toggle Wi-Fi")),
-	Disconnect:   key.NewBinding(key.WithKeys("d"), key.WithHelp("d", "disconnect")),
-	Forget:       key.NewBinding(key.WithKeys("ctrl+f"), key.WithHelp("ctrl+f", "forget")),
-	Info:         key.NewBinding(key.WithKeys("i"), key.WithHelp("i", "info")),
-	ToggleHidden: key.NewBinding(key.WithKeys("u"), key.WithHelp("u", "unnamed nets")),
-<<<<<<< HEAD
-	Profiles:     key.NewBinding(key.WithKeys("p"), key.WithHelp("p", "profiles")),
-	HiddenSSID:   key.NewBinding(key.WithKeys("h"), key.WithHelp("h", "hidden SSID")),
-=======
->>>>>>> ceb86306
-}
-
-// =============================================================================
-// Main Model
-// =============================================================================
-
-type model struct {
-<<<<<<< HEAD
-	// State management
-	state         viewState
-	previousState viewState
-
-	// UI components
-	wifiList               list.Model
-	knownWifiList          list.Model
-	passwordInput          textinput.Model
-	hiddenSSIDInput        textinput.Model
-	filterInput            textinput.Model
-	spinner                spinner.Model
-	activeConnInfoViewport viewport.Model
-	keys                   keyMap
-	help                   help.Model
-
-	// Current operation context
-	selectedAP                  wifiAP
-	connectionStatusMsg         string
-	lastConnectionWasSuccessful bool
-
-	// Wi-Fi state
-	wifiEnabled          bool
-	knownProfiles        map[string]gonetworkmanager.ConnectionProfile
-	activeWifiConnection *gonetworkmanager.ConnectionProfile
-	activeWifiDevice     string
-	allScannedAps        []wifiAP
-
-	// UI state flags
-	showHiddenNetworks bool
-	isLoading          bool
-	isScanning         bool
-	isFiltering        bool
-	filterQuery        string
-	autoRefreshEnabled bool
-
-	// Dimensions
-	width            int
-	height           int
-	listDisplayWidth int
-}
-
-func initialModel() model {
-	// Initialize list
-	delegate := itemDelegate{}
-	wifiList := list.New([]list.Item{}, delegate, 0, 0)
-	wifiList.Title = "Scanning for Wi-Fi Networks..."
-	wifiList.Styles.Title = listTitleStyle
-	wifiList.SetShowStatusBar(true)
-	wifiList.SetStatusBarItemName("network", "networks")
-	wifiList.SetShowHelp(false)
-	wifiList.DisableQuitKeybindings()
-	wifiList.Styles.NoItems = listNoItemsStyle.SetString("No Wi-Fi. Try (r)efresh, (t)oggle Wi-Fi, (u)nnamed.")
-	wifiList.Styles.FilterPrompt = lipgloss.NewStyle().Foreground(colorPrimary)
-	wifiList.Styles.FilterCursor = lipgloss.NewStyle().Foreground(colorPrimary)
-
-	// Initialize known networks list
-	knownList := list.New([]list.Item{}, delegate, 0, 0)
-	knownList.Title = "Known Wi-Fi Profiles"
-	knownList.Styles.Title = listTitleStyle
-	knownList.SetShowStatusBar(false)
-	knownList.SetShowHelp(false)
-	knownList.DisableQuitKeybindings()
-	knownList.Styles.NoItems = listNoItemsStyle.SetString("No known Wi-Fi profiles found.")
-
-	// Initialize password input
-	pwInput := textinput.New()
-	pwInput.Placeholder = "Network Password"
-	pwInput.EchoMode = textinput.EchoPassword
-	pwInput.CharLimit = passwordMaxLength
-	pwInput.Prompt = passwordPromptStyle.Render("🔑 Password: ")
-	pwInput.EchoCharacter = '•'
-	pwInput.Cursor.Style = lipgloss.NewStyle().Foreground(colorAccent)
-
-	// Initialize hidden SSID input
-	ssidInput := textinput.New()
-	ssidInput.Placeholder = "Network Name (SSID)"
-	ssidInput.CharLimit = 32 // Max SSID length
-	ssidInput.Prompt = lipgloss.NewStyle().Foreground(colorAccent).Render("📡 SSID: ")
-	ssidInput.Cursor.Style = lipgloss.NewStyle().Foreground(colorAccent)
-
-	// Initialize filter input
-	filterInput := textinput.New()
-	filterInput.Placeholder = "Type to filter..."
-	filterInput.CharLimit = filterMaxLength
-	filterInput.Prompt = "/ "
-	filterInput.Cursor.Style = lipgloss.NewStyle().Foreground(colorPrimary)
-
-	// Initialize spinner
-	s := spinner.New()
-	s.Spinner = spinner.Globe
-	s.Style = connectingStyle
-
-	// Initialize viewport for connection info
-	vp := viewport.New(0, 0)
-	vp.Style = infoBoxStyle
-
-	// Initialize help
-	h := help.New()
-	h.ShowAll = false
-	subtleStyle := lipgloss.NewStyle().Foreground(colorFaint)
-	h.Styles = help.Styles{
-		ShortKey:  subtleStyle,
-		ShortDesc: subtleStyle,
-		FullKey:   subtleStyle,
-		FullDesc:  subtleStyle,
-		Ellipsis:  subtleStyle,
-	}
-
-	m := model{
-		state:                  viewNetworksList,
-		wifiList:               wifiList,
-		knownWifiList:          knownList,
-		passwordInput:          pwInput,
-		hiddenSSIDInput:        ssidInput,
-		filterInput:            filterInput,
-		spinner:                s,
-		activeConnInfoViewport: vp,
-=======
-	state                       viewState
-	previousState               viewState
-	wifiList                    list.Model
-	knownWifiList               list.Model
-	passwordInput               textinput.Model
-	filterInput                 textinput.Model
-	spinner                     spinner.Model
-	activeConnInfoViewport      viewport.Model
-	selectedAP                  wifiAP
-	connectionStatusMsg         string
-	lastConnectionWasSuccessful bool
-	wifiEnabled                 bool
-	knownProfiles               map[string]gonetworkmanager.ConnectionProfile
-	activeWifiConnection        *gonetworkmanager.ConnectionProfile
-	activeWifiDevice            string
-	allScannedAps               []wifiAP
-	showHiddenNetworks          bool
-	isLoading                   bool
-	isScanning                  bool
-	isFiltering                 bool
-	filterQuery                 string
-	width, height               int
-	listDisplayWidth            int
-	keys                        keyMap
-	help                        help.Model
-}
-
-func initialModel() model {
-	delegate := itemDelegate{}
-	l := list.New([]list.Item{}, delegate, 0, 0)
-	l.Title = "Scanning for Wi-Fi Networks..."
-	l.Styles.Title = listTitleStyle
-	l.SetShowStatusBar(true)
-	l.SetStatusBarItemName("network", "networks")
-	l.SetShowHelp(false)
-	l.DisableQuitKeybindings()
-	l.Styles.NoItems = listNoItemsStyle.Copy().SetString("No Wi-Fi. Try (r)efresh, (t)oggle Wi-Fi, (u)nnamed.")
-	l.Styles.FilterPrompt = lipgloss.NewStyle().Foreground(ansPrimaryColor)
-	l.Styles.FilterCursor = lipgloss.NewStyle().Foreground(ansPrimaryColor)
-	l.AdditionalShortHelpKeys = func() []key.Binding {
-		return []key.Binding{defaultKeyBindings.Filter, defaultKeyBindings.Refresh, defaultKeyBindings.ToggleHidden}
-	}
-	l.AdditionalFullHelpKeys = l.AdditionalShortHelpKeys
-
-	ti := textinput.New()
-	ti.Placeholder = "Network Password"
-	ti.EchoMode = textinput.EchoPassword
-	ti.CharLimit = 63
-	ti.Prompt = passwordPromptStyle.Render("🔑 Password: ")
-	ti.EchoCharacter = '•'
-	ti.Cursor.Style = lipgloss.NewStyle().Foreground(ansAccentColor)
-
-	fi := textinput.New()
-	fi.Placeholder = "Type to filter..."
-	fi.CharLimit = 100
-	fi.Prompt = "/ "
-	fi.Cursor.Style = lipgloss.NewStyle().Foreground(ansPrimaryColor)
-
-	s := spinner.New()
-	s.Spinner = spinner.Globe
-	s.Style = connectingStyle
-	vp := viewport.New(0, 0)
-	vp.Style = infoBoxStyle.Copy()
-	h := help.New()
-	h.ShowAll = false
-	subtleHelp := lipgloss.NewStyle().Foreground(ansFaintTextColor)
-	h.Styles = help.Styles{ShortKey: subtleHelp, ShortDesc: subtleHelp, FullKey: subtleHelp, FullDesc: subtleHelp, Ellipsis: subtleHelp.Copy()}
-	pl := list.New([]list.Item{}, delegate, 0, 0)
-	pl.Title = "Known Wi-Fi Profiles"
-	pl.Styles.Title = listTitleStyle
-	pl.SetShowStatusBar(false)
-	pl.SetShowHelp(false)
-	pl.DisableQuitKeybindings()
-	pl.Styles.NoItems = listNoItemsStyle.Copy().SetString("No known Wi-Fi profiles found.")
-
-	m := model{
-		state:                  viewNetworksList,
-		wifiList:               l,
-		knownWifiList:          pl,
-		passwordInput:          ti,
-		filterInput:            fi,
-		spinner:                s,
-		activeConnInfoViewport: vp,
-		isLoading:              true,
-		isScanning:             true,
-		isFiltering:            false,
-		filterQuery:            "",
->>>>>>> ceb86306
-		keys:                   defaultKeyBindings,
-		help:                   h,
-		knownProfiles:          make(map[string]gonetworkmanager.ConnectionProfile),
-		showHiddenNetworks:     false,
-		isLoading:              true,
-		isScanning:             true,
-		autoRefreshEnabled:     false,
-	}
-	m.keys.currentState = m.state
-
-<<<<<<< HEAD
-	// Load cached networks for fast startup
-	if cachedAps := loadCachedNetworks(); cachedAps != nil {
-		m.allScannedAps = cachedAps
-		m.processAndSetWifiList(cachedAps)
-		log.Printf("Loaded %d cached networks", len(cachedAps))
-=======
-	// Load cached networks if available
-	if cachedAps := loadCachedNetworks(); cachedAps != nil {
-		m.allScannedAps = cachedAps
-		m.processAndSetWifiList(cachedAps)
->>>>>>> ceb86306
-	}
-
-	return m
-}
-
-func (m model) Init() tea.Cmd {
-	return tea.Batch(
-		getWifiStatusCmd(),
-		fetchKnownNetworksCmd(),
-		fetchWifiNetworksCmd(true),
-		m.spinner.Tick,
-	)
-}
-
-// =============================================================================
-// Cache Management
-// =============================================================================
-
-func getCacheFilePath() string {
-	return filepath.Join(os.TempDir(), cacheFileName)
-}
-
-func loadCachedNetworks() []wifiAP {
-	data, err := os.ReadFile(getCacheFilePath())
-	if err != nil {
-		log.Printf("No cache file found: %v", err)
-		return nil
-	}
-
-	var cached []wifiAP
-	if err := json.Unmarshal(data, &cached); err != nil {
-		log.Printf("Failed to parse cache: %v", err)
-		return nil
-	}
-
-	return cached
-}
-
-func saveCachedNetworksCmd(aps []wifiAP) tea.Cmd {
-	return func() tea.Msg {
-		data, err := json.Marshal(aps)
-		if err != nil {
-			log.Printf("Failed to marshal cache: %v", err)
-			return nil
-		}
-
-		if err := os.WriteFile(getCacheFilePath(), data, 0600); err != nil {
-			log.Printf("Failed to write cache: %v", err)
-		}
-		return nil
-	}
-}
-
-<<<<<<< HEAD
-// =============================================================================
-// Commands
-// =============================================================================
-
-func fetchWifiNetworksCmd(rescan bool) tea.Cmd {
-=======
-func loadCachedNetworks() []wifiAP {
-	data, err := os.ReadFile(cacheFile)
-	if err != nil {
-		return nil
-	}
-	var cached []wifiAP
-	if err := json.Unmarshal(data, &cached); err != nil {
-		return nil
-	}
-	return cached
-}
-
-func saveCachedNetworks(aps []wifiAP) {
-	data, err := json.Marshal(aps)
-	if err != nil {
-		return
-	}
-	os.WriteFile(cacheFile, data, 0644)
-}
-
-func fetchWifiNetworksCmd(rescan bool) tea.Cmd { /* Same */
->>>>>>> ceb86306
-	return func() tea.Msg {
-		log.Printf("Fetching Wi-Fi networks (rescan: %t)...", rescan)
-
-		apsRaw, err := gonetworkmanager.GetWifiList(rescan)
-<<<<<<< HEAD
-		if err != nil {
-			log.Printf("Error fetching Wi-Fi list: %v", err)
-			return wifiListLoadedMsg{err: err}
-		}
-
-		aps := make([]wifiAP, len(apsRaw))
-		for i, raw := range apsRaw {
-			aps[i] = wifiAP{WifiAccessPoint: raw}
-		}
-
-		log.Printf("Fetched %d Wi-Fi networks", len(aps))
-		return wifiListLoadedMsg{allAps: aps, err: nil}
-	}
-}
-
-func connectToWifiCmd(ssid, password string, knownNoPsk bool) tea.Cmd {
-	return func() tea.Msg {
-		log.Printf("Connecting to SSID: '%s', wasKnownNoPsk: %t", ssid, knownNoPsk)
-
-		_, err := gonetworkmanager.ConnectToWifiRobustly(ssid, "*", ssid, password, false)
-		if err != nil {
-			log.Printf("Connect error for '%s': %v", ssid, err)
-		} else {
-			log.Printf("Successfully connected to '%s'", ssid)
-		}
-
-		return connectionAttemptMsg{
-			ssid:                 ssid,
-			success:              err == nil,
-			err:                  err,
-			wasKnownAttemptNoPsk: knownNoPsk,
-		}
-	}
-}
-
-func getWifiStatusCmd() tea.Cmd {
-	return func() tea.Msg {
-		log.Println("Getting Wi-Fi status...")
-
-		status, err := gonetworkmanager.GetWifiStatus()
-		if err != nil {
-			log.Printf("Error getting Wi-Fi status: %v", err)
-			return wifiStatusMsg{enabled: false, err: err}
-		}
-
-		enabled := status == "enabled"
-		log.Printf("Wi-Fi status: %s (enabled: %t)", status, enabled)
-		return wifiStatusMsg{enabled: enabled, err: nil}
-	}
-}
-
-func toggleWifiCmd(enable bool) tea.Cmd {
-=======
-		var aps []wifiAP
-		if err == nil {
-			aps = make([]wifiAP, len(apsRaw))
-			for i, r := range apsRaw {
-				aps[i] = wifiAP{WifiAccessPoint: r}
-			}
-			log.Printf("Cmd: Fetched %d Wi-Fi networks.", len(apsRaw))
-		} else {
-			log.Printf("Cmd: Error fetching Wi-Fi list: %v", err)
-		}
-		return wifiListLoadedMsg{allAps: aps, err: err}
-	}
-}
-func connectToWifiCmd(ssid, pw string, knownNoPsk bool) tea.Cmd { /* Same */
-	return func() tea.Msg {
-		log.Printf("Cmd: Connect to SSID: '%s', WasKnownNoPsk: %t", ssid, knownNoPsk)
-		_, err := gonetworkmanager.ConnectToWifiRobustly(ssid, "*", ssid, pw, false)
-		if err != nil {
-			log.Printf("Cmd: Connect error for '%s': %v", ssid, err)
-		} else {
-			log.Printf("Cmd: Connect for '%s' appears successful.", ssid)
-		}
-		return connectionAttemptMsg{ssid: ssid, success: err == nil, err: err, WasKnownAttemptNoPsk: knownNoPsk}
-	}
-}
-func getWifiStatusInternalCmd() tea.Cmd { /* Same */
-	return func() tea.Msg {
-		log.Printf("Cmd: Getting Wi-Fi status...")
-		st, err := gonetworkmanager.GetWifiStatus()
-		enabled := false
-		if err == nil && st == "enabled" {
-			enabled = true
-		}
-		if err != nil {
-			log.Printf("Cmd: Error getting Wi-Fi status: %v", err)
-		}
-		return wifiStatusMsg{enabled: enabled, err: err}
-	}
-}
-func toggleWifiCmd(enable bool) tea.Cmd { /* Same */
->>>>>>> ceb86306
-	return func() tea.Msg {
-		log.Printf("Toggling Wi-Fi to %t...", enable)
-
-		var err error
-		if enable {
-			_, err = gonetworkmanager.WifiEnable()
-		} else {
-			_, err = gonetworkmanager.WifiDisable()
-		}
-<<<<<<< HEAD
-
-		if err != nil {
-			log.Printf("Error toggling Wi-Fi: %v", err)
-			return wifiStatusMsg{enabled: !enable, err: err}
-		}
-
-		return wifiStatusMsg{enabled: enable, err: nil}
-	}
-}
-
-func fetchKnownNetworksCmd() tea.Cmd {
-	return func() tea.Msg {
-		log.Println("Fetching known networks...")
-
-		profiles, err := gonetworkmanager.GetConnectionProfilesList(false)
-		if err != nil {
-			log.Printf("Error fetching known profiles: %v", err)
-			return knownNetworksMsg{err: err}
-		}
-
-		log.Printf("Got %d total profiles", len(profiles))
-
-		// Get active profiles to determine which is currently connected
-		activeProfiles, _ := gonetworkmanager.GetConnectionProfilesList(true)
-		activeUUIDs := make(map[string]struct{})
-		for _, profile := range activeProfiles {
-			if profile[gonetworkmanager.NmcliFieldConnectionType] == gonetworkmanager.ConnectionTypeWifi {
-				activeUUIDs[profile[gonetworkmanager.NmcliFieldConnectionUUID]] = struct{}{}
-			}
-		}
-
-		known := make(map[string]gonetworkmanager.ConnectionProfile)
-		var activeConn *gonetworkmanager.ConnectionProfile
-		var activeDev string
-
-		for _, profile := range profiles {
-			if profile[gonetworkmanager.NmcliFieldConnectionType] != gonetworkmanager.ConnectionTypeWifi {
-				continue
-			}
-
-			ssid := gonetworkmanager.GetSSIDFromProfile(profile)
-			if ssid == "" {
-				ssid = profile[gonetworkmanager.NmcliFieldConnectionName]
-			}
-
-			if ssid == "" {
-				continue
-			}
-
-			known[ssid] = profile
-
-			if _, isActive := activeUUIDs[profile[gonetworkmanager.NmcliFieldConnectionUUID]]; isActive {
-				profileCopy := make(gonetworkmanager.ConnectionProfile)
-				for k, v := range profile {
-					profileCopy[k] = v
-=======
-		if err != nil {
-			log.Printf("Cmd: Error toggling Wi-Fi: %v", err)
-			return wifiStatusMsg{enabled: !enable, err: err}
-		}
-		return wifiStatusMsg{enabled: enable, err: nil}
-	}
-}
-func fetchKnownNetworksCmd() tea.Cmd {
-	return func() tea.Msg {
-		log.Printf("Cmd: Fetching known networks...")
-		profiles, err := gonetworkmanager.GetConnectionProfilesList(false)
-		if err != nil {
-			log.Printf("Cmd: Error fetching known profiles: %v", err)
-			return knownNetworksMsg{}
-		}
-
-		log.Printf("Cmd: Got %d total profiles", len(profiles))
-
-		known := make(map[string]gonetworkmanager.ConnectionProfile)
-		var activeConn *gonetworkmanager.ConnectionProfile
-		var activeDev string
-
-		activeDevProfiles, _ := gonetworkmanager.GetConnectionProfilesList(true)
-		log.Printf("Cmd: Got %d active profiles", len(activeDevProfiles))
-
-		activeUUIDs := make(map[string]struct{})
-		for _, adp := range activeDevProfiles {
-			connType := adp[gonetworkmanager.NmcliFieldConnectionType]
-			log.Printf("Cmd: Active profile type: '%s', UUID: %s", connType, adp[gonetworkmanager.NmcliFieldConnectionUUID])
-			if connType == gonetworkmanager.ConnectionTypeWifi {
-				activeUUIDs[adp[gonetworkmanager.NmcliFieldConnectionUUID]] = struct{}{}
-			}
-		}
-
-		for _, p := range profiles {
-			connType := p[gonetworkmanager.NmcliFieldConnectionType]
-			log.Printf("Cmd: Profile '%s' type: '%s'", p[gonetworkmanager.NmcliFieldConnectionName], connType)
-
-			if connType == gonetworkmanager.ConnectionTypeWifi {
-				ssid := gonetworkmanager.GetSSIDFromProfile(p)
-				log.Printf("Cmd: WiFi profile SSID from fields: '%s'", ssid)
-
-				// If SSID is not in the profile (which happens with 'nmcli connection show --order name'),
-				// use the connection name as the SSID for WiFi connections
-				if ssid == "" {
-					ssid = p[gonetworkmanager.NmcliFieldConnectionName]
-					log.Printf("Cmd: Using connection name as SSID: '%s'", ssid)
-				}
-
-				if ssid != "" {
-					known[ssid] = p
-					if _, isActive := activeUUIDs[p[gonetworkmanager.NmcliFieldConnectionUUID]]; isActive {
-						pCopy := make(gonetworkmanager.ConnectionProfile)
-						for k, v := range p {
-							pCopy[k] = v
-						}
-						activeConn = &pCopy
-						activeDev = p[gonetworkmanager.NmcliFieldConnectionDevice]
-						log.Printf("Cmd: Found active WiFi connection: %s (device: %s)", ssid, activeDev)
-					}
->>>>>>> ceb86306
-				}
-				activeConn = &profileCopy
-				activeDev = profile[gonetworkmanager.NmcliFieldConnectionDevice]
-				log.Printf("Found active Wi-Fi: %s (device: %s)", ssid, activeDev)
-			}
-		}
-
-<<<<<<< HEAD
-		log.Printf("Found %d known Wi-Fi profiles, active: %v", len(known), activeConn != nil)
-		return knownNetworksMsg{
-			knownProfiles:        known,
-			activeWifiConnection: activeConn,
-			activeWifiDevice:     activeDev,
-			err:                  nil,
-		}
-	}
-}
-
-func fetchActiveConnInfoCmd(deviceName string) tea.Cmd {
-	return func() tea.Msg {
-		if deviceName == "" {
-			return activeConnInfoMsg{nil, fmt.Errorf("no active Wi-Fi device")}
-		}
-
-		log.Printf("Fetching IP details for device: %s", deviceName)
-		details, err := gonetworkmanager.GetDeviceInfoIPDetail(deviceName)
-		if err != nil {
-			log.Printf("Error fetching IP details: %v", err)
-		}
-
-		return activeConnInfoMsg{details: details, err: err}
-	}
-}
-
-func disconnectWifiCmd(profileID string) tea.Cmd {
-=======
-		log.Printf("Cmd: Found %d known Wi-Fi profiles. Active: %v", len(known), activeConn != nil)
-		return knownNetworksMsg{knownProfiles: known, activeWifiConnection: activeConn, activeWifiDevice: activeDev}
-	}
-}
-func fetchActiveConnInfoCmd(devName string) tea.Cmd { /* Same */
-	return func() tea.Msg {
-		if devName == "" {
-			log.Printf("Cmd: fetchActiveConnInfo called with no device.")
-			return activeConnInfoMsg{nil, fmt.Errorf("no active Wi-Fi device")}
-		}
-		log.Printf("Cmd: Fetching IP details for device: %s", devName)
-		details, err := gonetworkmanager.GetDeviceInfoIPDetail(devName)
-		if err != nil {
-			log.Printf("Cmd: Error fetching IP details for %s: %v", devName, err)
-		}
-		return activeConnInfoMsg{details: details, err: err}
-	}
-}
-func disconnectWifiCmd(profileID string) tea.Cmd { /* Same */
->>>>>>> ceb86306
-	return func() tea.Msg {
-		log.Printf("Disconnecting profile: %s", profileID)
-
-		_, err := gonetworkmanager.ConnectionDown(profileID)
-		if err != nil {
-<<<<<<< HEAD
-			log.Printf("Error disconnecting: %v", err)
-		}
-
-		return disconnectResultMsg{
-			ssid:    profileID,
-			success: err == nil,
-			err:     err,
-		}
-=======
-			log.Printf("Cmd: Error disconnecting %s: %v", profileID, err)
-		}
-		return disconnectResultMsg{success: err == nil, err: err, ssid: profileID}
->>>>>>> ceb86306
-	}
-}
-
-func forgetNetworkCmd(profileID, ssid string) tea.Cmd {
-	return func() tea.Msg {
-		log.Printf("Forgetting profile: '%s' (SSID: '%s')", profileID, ssid)
-
-		_, err := gonetworkmanager.ConnectionDelete(profileID)
-		if err != nil {
-<<<<<<< HEAD
-			log.Printf("Error forgetting profile: %v", err)
-		}
-
-		return forgetNetworkResultMsg{
-			ssid:    ssid,
-			success: err == nil,
-			err:     err,
-		}
-	}
-}
-
-func fetchKnownWifiApsCmd() tea.Cmd {
-	return func() tea.Msg {
-		log.Println("Fetching all known Wi-Fi profiles...")
-
-		profiles, err := gonetworkmanager.GetConnectionProfilesList(false)
-		if err != nil {
-			log.Printf("Error fetching profiles: %v", err)
-			return knownWifiApsListMsg{err: err}
-		}
-
-		var aps []wifiAP
-		for _, profile := range profiles {
-			if profile[gonetworkmanager.NmcliFieldConnectionType] == gonetworkmanager.ConnectionTypeWifi {
-				ap := connectionProfileToWifiAP(profile, nil)
-				aps = append(aps, ap)
-			}
-		}
-
-		log.Printf("Found %d known Wi-Fi profiles", len(aps))
-		return knownWifiApsListMsg{aps: aps, err: nil}
-=======
-			log.Printf("Cmd: Error forgetting profile '%s': %v", profileID, err)
-		}
-		return forgetNetworkResultMsg{ssid: ssidForMsg, success: err == nil, err: err}
-	}
-}
-
-func (m *model) applyFilterAndUpdateList() {
-	// Get all items (known + scanned)
-	allItems := m.getAllWifiItems()
-
-	// Apply filter if query is not empty
-	var filteredItems []list.Item
-	if m.filterQuery != "" {
-		query := strings.ToLower(m.filterQuery)
-		for _, item := range allItems {
-			ap := item.(wifiAP)
-			ssid := strings.ToLower(ap.getSSIDFromScannedAP())
-			if strings.Contains(ssid, query) {
-				filteredItems = append(filteredItems, item)
-			}
-		}
-	} else {
-		filteredItems = allItems
-	}
-
-	m.wifiList.SetItems(filteredItems)
-
-	// Update title
-	knownCount := 0
-	availableCount := 0
-	for _, item := range filteredItems {
-		ap := item.(wifiAP)
-		if ap.IsKnown {
-			knownCount++
-		} else {
-			availableCount++
-		}
-	}
-
-	hiddenStatus := ""
-	if !m.showHiddenNetworks {
-		hiddenStatus = listTitleHiddenStatusStyle.Render(" (hiding unnamed)")
->>>>>>> ceb86306
-	}
-	filterStatus := ""
-	if m.filterQuery != "" {
-		filterStatus = lipgloss.NewStyle().Foreground(ansPrimaryColor).Render(fmt.Sprintf(" [filtered: %d/%d]", len(filteredItems), len(allItems)))
-	}
-	m.wifiList.Title = fmt.Sprintf("Wi-Fi Networks: %d Known, %d Available%s%s", knownCount, availableCount, hiddenStatus, filterStatus)
-}
-
-<<<<<<< HEAD
-func clearStatusAfterDelay() tea.Cmd {
-	return tea.Tick(statusMsgTimeout, func(time.Time) tea.Msg {
-		return clearStatusMsg{}
-	})
-}
-
-func connectionTimeoutCmd(ssid string) tea.Cmd {
-	return tea.Tick(connectionTimeout, func(time.Time) tea.Msg {
-		return connectionTimeoutMsg{ssid: ssid}
-	})
-}
-
-// =============================================================================
-// Helper Functions
-// =============================================================================
-
-func connectionProfileToWifiAP(profile gonetworkmanager.ConnectionProfile, activeConn *gonetworkmanager.ConnectionProfile) wifiAP {
-	ssid := gonetworkmanager.GetSSIDFromProfile(profile)
-	if ssid == "" {
-		ssid = profile[gonetworkmanager.NmcliFieldConnectionName]
-	}
-
-	apMap := make(gonetworkmanager.WifiAccessPoint)
-	for k, v := range profile {
-		apMap[k] = v
-	}
-	apMap[gonetworkmanager.NmcliFieldWifiSSID] = ssid
-
-	isActive := false
-	if activeConn != nil {
-		isActive = profile[gonetworkmanager.NmcliFieldConnectionUUID] == (*activeConn)[gonetworkmanager.NmcliFieldConnectionUUID]
-	}
-
-	return wifiAP{
-		WifiAccessPoint: apMap,
-		IsKnown:         true,
-		IsActive:        isActive,
-		Interface:       profile[gonetworkmanager.NmcliFieldConnectionDevice],
-=======
-func (m *model) getAllWifiItems() []list.Item {
-	log.Printf("GetAllWifiItems: Processing %d scanned APs, %d known profiles, active conn: %v",
-		len(m.allScannedAps), len(m.knownProfiles), m.activeWifiConnection != nil)
-
-	// Deduplicate scanned APs by SSID, keeping the one with the strongest signal
-	deduplicatedAps := make(map[string]wifiAP)
-	for _, ap := range m.allScannedAps {
-		ssid := ap.getSSIDFromScannedAP()
-		if ssid == "" || ssid == "--" {
-			// For hidden networks, each one is unique, so add them all
-			// Use a unique key combining SSID and BSSID if available
-			bssid := ap.WifiAccessPoint[gonetworkmanager.NmcliFieldWifiBSSID]
-			key := ssid + "|" + bssid
-			deduplicatedAps[key] = ap
-		} else {
-			// For named networks, keep the one with the strongest signal
-			if existing, ok := deduplicatedAps[ssid]; ok {
-				existingSignal, _ := strconv.Atoi(existing.WifiAccessPoint[gonetworkmanager.NmcliFieldWifiSignal])
-				newSignal, _ := strconv.Atoi(ap.WifiAccessPoint[gonetworkmanager.NmcliFieldWifiSignal])
-				if newSignal > existingSignal {
-					deduplicatedAps[ssid] = ap
-					log.Printf("GetAllWifiItems: Keeping stronger signal for '%s': %d > %d", ssid, newSignal, existingSignal)
-				}
-			} else {
-				deduplicatedAps[ssid] = ap
-			}
-		}
-	}
-
-	// Convert deduplicated map back to slice
-	var deduplicatedSlice []wifiAP
-	for _, ap := range deduplicatedAps {
-		deduplicatedSlice = append(deduplicatedSlice, ap)
-	}
-
-	// First, collect all known profiles that aren't in the scanned list
-	knownNetworksNotInScan := make(map[string]wifiAP)
-	for ssid, profile := range m.knownProfiles {
-		// Check if this known network is in the deduplicated scanned list
-		found := false
-		for _, ap := range deduplicatedSlice {
-			if ap.getSSIDFromScannedAP() == ssid {
-				found = true
-				break
-			}
-		}
-		if !found {
-			// Create a wifiAP entry for this known profile
-			apMap := make(gonetworkmanager.WifiAccessPoint)
-			apMap[gonetworkmanager.NmcliFieldWifiSSID] = ssid
-			apMap[gonetworkmanager.NmcliFieldConnectionName] = profile[gonetworkmanager.NmcliFieldConnectionName]
-			apMap[gonetworkmanager.NmcliFieldConnectionUUID] = profile[gonetworkmanager.NmcliFieldConnectionUUID]
-			apMap[gonetworkmanager.NmcliFieldWifiSignal] = "0" // No signal since not in range
-			apMap[gonetworkmanager.NmcliFieldWifiSecurity] = "--"
-
-			isActive := false
-			if m.activeWifiConnection != nil && profile[gonetworkmanager.NmcliFieldConnectionUUID] == (*m.activeWifiConnection)[gonetworkmanager.NmcliFieldConnectionUUID] {
-				isActive = true
-			}
-
-			knownAP := wifiAP{
-				WifiAccessPoint: apMap,
-				IsKnown:         true,
-				IsActive:        isActive,
-				Interface:       profile[gonetworkmanager.NmcliFieldConnectionDevice],
-			}
-			knownNetworksNotInScan[ssid] = knownAP
-		}
-	}
-
-	// Filter deduplicated APs based on hidden network settings
-	var filteredAps []wifiAP
-	for _, ap := range deduplicatedSlice {
-		ssid := ap.getSSIDFromScannedAP()
-		isUnnamed := ssid == "" || ssid == "--"
-		if m.showHiddenNetworks || !isUnnamed {
-			filteredAps = append(filteredAps, ap)
-		}
->>>>>>> ceb86306
-	}
-
-<<<<<<< HEAD
-func (m *model) applyFilterAndUpdateList() {
-	allItems := m.getAllWifiItems()
-
-	var filteredItems []list.Item
-	if m.filterQuery != "" {
-		query := strings.ToLower(m.filterQuery)
-		for _, item := range allItems {
-			ap := item.(wifiAP)
-			ssid := strings.ToLower(ap.DisplaySSID())
-			if strings.Contains(ssid, query) {
-				filteredItems = append(filteredItems, item)
-			}
-		}
-	} else {
-		filteredItems = allItems
-	}
-
-	m.wifiList.SetItems(filteredItems)
-	m.updateListTitle(len(allItems), len(filteredItems))
-}
-
-func (m *model) updateListTitle(totalCount, filteredCount int) {
-	var knownCount, availableCount int
-	for _, item := range m.wifiList.Items() {
-		ap := item.(wifiAP)
-		if ap.IsKnown {
-			knownCount++
-		} else {
-			availableCount++
-=======
-	// Enrich scanned APs with known/active status
-	enrichedAps := make([]list.Item, 0)
-	foundActive := false
-
-	for _, ap := range filteredAps {
-		pAP := ap
-		ssid := pAP.getSSIDFromScannedAP()
-		pAP.IsKnown, pAP.IsActive = false, false
-
-		if ssid != "" && ssid != "--" {
-			if profile, ok := m.knownProfiles[ssid]; ok {
-				pAP.IsKnown = true
-				// Store profile info in the AP for later use (e.g., forgetting)
-				pAP.WifiAccessPoint[gonetworkmanager.NmcliFieldConnectionUUID] = profile[gonetworkmanager.NmcliFieldConnectionUUID]
-				pAP.WifiAccessPoint[gonetworkmanager.NmcliFieldConnectionName] = profile[gonetworkmanager.NmcliFieldConnectionName]
-
-				if m.activeWifiConnection != nil && profile[gonetworkmanager.NmcliFieldConnectionUUID] == (*m.activeWifiConnection)[gonetworkmanager.NmcliFieldConnectionUUID] {
-					pAP.IsActive = true
-					pAP.Interface = profile[gonetworkmanager.NmcliFieldConnectionDevice]
-					foundActive = true
-				}
-			}
-		}
-		enrichedAps = append(enrichedAps, pAP)
-	}
-
-	// Add known networks that aren't in scan range (only if they're active)
-	for _, knownAP := range knownNetworksNotInScan {
-		// Only show out-of-range known networks if they're currently active
-		if knownAP.IsActive {
-			enrichedAps = append(enrichedAps, knownAP)
-			foundActive = true
-		}
-	}
-
-	if !foundActive && m.activeWifiConnection != nil {
-		activeSSID := gonetworkmanager.GetSSIDFromProfile(*m.activeWifiConnection)
-		log.Printf("GetAllWifiItems: WARNING - Active conn '%s' not found in enriched list!", activeSSID)
-	}
-
-	// Sort: Active first, then Known (in-range), then Known (out-of-range), then by signal
-	sort.SliceStable(enrichedAps, func(i, j int) bool {
-		itemI, itemJ := enrichedAps[i].(wifiAP), enrichedAps[j].(wifiAP)
-
-		// Active networks always first
-		if itemI.IsActive != itemJ.IsActive {
-			return itemI.IsActive
-		}
-
-		// Then known networks
-		if itemI.IsKnown != itemJ.IsKnown {
-			return itemI.IsKnown
-		}
-
-		// Among known networks, show those in range (signal > 0) before those out of range
-		sigi, _ := strconv.Atoi(itemI.WifiAccessPoint[gonetworkmanager.NmcliFieldWifiSignal])
-		sigj, _ := strconv.Atoi(itemJ.WifiAccessPoint[gonetworkmanager.NmcliFieldWifiSignal])
-
-		if itemI.IsKnown && itemJ.IsKnown {
-			inRangeI := sigi > 0
-			inRangeJ := sigj > 0
-			if inRangeI != inRangeJ {
-				return inRangeI
-			}
-		}
-
-		// Sort by signal strength
-		if sigi != sigj {
-			return sigi > sigj
-		}
-
-		// Finally sort by SSID alphabetically
-		ssidi, ssidj := strings.ToLower(itemI.getSSIDFromScannedAP()), strings.ToLower(itemJ.getSSIDFromScannedAP())
-		isIUn := ssidi == "" || ssidi == "--"
-		isJUn := ssidj == "" || ssidj == "--"
-		if isIUn && !isJUn {
-			return false
-		}
-		if !isIUn && isJUn {
-			return true
-		}
-		return ssidi < ssidj
-	})
-
-	return enrichedAps
-}
-
-func (m *model) processAndSetWifiList(apsToProcess []wifiAP) {
-	m.allScannedAps = apsToProcess
-	m.applyFilterAndUpdateList()
-}
-
-func (m model) Update(msg tea.Msg) (tea.Model, tea.Cmd) {
-	var cmds []tea.Cmd
-	var cmd tea.Cmd
-	m.keys.currentState = m.state
-
-	switch msg := msg.(type) {
-	case tea.WindowSizeMsg:
-		m.width, m.height = msg.Width, msg.Height
-		appStyleHorizontalFrame := appStyle.GetHorizontalFrameSize()
-		appStyleVerticalFrame := appStyle.GetVerticalFrameSize()
-		availableWidth := m.width - appStyleHorizontalFrame
-		availableHeight := m.height - appStyleVerticalFrame
-		desiredHelpWidth := int(float64(availableWidth) * helpBarWidthPercent)
-		if desiredHelpWidth > helpBarMaxWidth {
-			desiredHelpWidth = helpBarMaxWidth
-		}
-		if desiredHelpWidth < 20 {
-			desiredHelpWidth = 20
-		}
-		m.help.Width = desiredHelpWidth
-		headerHeight := lipgloss.Height(m.headerView(availableWidth))
-		tempKeyMapState := m.keys
-		tempKeyMapState.currentState = m.state // Use current state for accurate footer height
-		footerHeight := lipgloss.Height(m.footerView(availableWidth, m.help.View(tempKeyMapState)))
-		contentAreaHeight := availableHeight - headerHeight - footerHeight
-		if contentAreaHeight < 0 {
-			contentAreaHeight = 0
-		}
-
-		// Reserve space for filter input if filtering (border + padding + content = ~3 lines)
-		listContentHeight := contentAreaHeight
-		if m.isFiltering {
-			listContentHeight -= 4 // Reserve space for filter input
-			if listContentHeight < 5 {
-				listContentHeight = 5 // Minimum height for list
-			}
-		}
-
-		listWidth := availableWidth
-		if networkListWidthPercent > 0 || networkListFixedWidth > 0 {
-			calcW := availableWidth
-			if networkListWidthPercent > 0 {
-				calcW = int(float64(availableWidth) * networkListWidthPercent)
-			}
-			if networkListFixedWidth > 0 && calcW > networkListFixedWidth {
-				calcW = networkListFixedWidth
-			}
-			if calcW < 40 {
-				calcW = 40
-			}
-			listWidth = calcW
-		}
-		m.listDisplayWidth = listWidth // Store calculated list width
-		m.wifiList.SetSize(m.listDisplayWidth, listContentHeight)
-		m.knownWifiList.SetSize(m.listDisplayWidth, listContentHeight)
-		m.activeConnInfoViewport.Width = availableWidth - infoBoxStyle.GetHorizontalFrameSize()
-		m.activeConnInfoViewport.Height = contentAreaHeight - infoBoxStyle.GetVerticalFrameSize()
-		if m.activeConnInfoViewport.Height < 0 {
-			m.activeConnInfoViewport.Height = 0
-		}
-		pwInputContentWidth := availableWidth * 2 / 3
-		if pwInputContentWidth > 60 {
-			pwInputContentWidth = 60
-		}
-		if pwInputContentWidth < 40 {
-			pwInputContentWidth = 40
-		}
-		m.passwordInput.Width = pwInputContentWidth - lipgloss.Width(m.passwordInput.Prompt) - passwordInputContainerStyle.GetHorizontalFrameSize()
-
-	case spinner.TickMsg:
-		if m.isLoading {
-			m.spinner, cmd = m.spinner.Update(msg)
-			cmds = append(cmds, cmd)
-		}
-	case wifiStatusMsg:
-		m.isLoading = false
-		if msg.err != nil {
-			if m.state == viewNetworksList {
-				m.connectionStatusMsg = errorStyle.Render(fmt.Sprintf("Error Wi-Fi status: %v", msg.err))
-			}
-		} else {
-			m.wifiEnabled = msg.enabled
-			statusText := "disabled"
-			if m.wifiEnabled {
-				statusText = "enabled"
-			}
-			if m.state == viewNetworksList {
-				m.connectionStatusMsg = fmt.Sprintf("Wi-Fi is %s.", statusText)
-			}
-			if m.wifiEnabled {
-				m.isLoading = true
-				m.isScanning = true
-				// Keep existing cached networks visible while scanning
-				if len(m.allScannedAps) > 0 {
-					m.wifiList.Title = "Scanning..."
-				} else {
-					m.wifiList.Title = "Scanning..."
-				}
-				cmds = append(cmds, fetchKnownNetworksCmd(), fetchWifiNetworksCmd(true), m.spinner.Tick)
-			} else {
-				m.allScannedAps = nil
-				m.isScanning = false
-				m.processAndSetWifiList([]wifiAP{})
-				m.wifiList.Title = "Wi-Fi is Disabled"
-				m.activeWifiConnection = nil
-				m.activeWifiDevice = ""
-				if m.state == viewNetworksList {
-					m.connectionStatusMsg = "Wi-Fi is disabled."
-				}
-			}
-		}
-	case knownNetworksMsg:
-		m.knownProfiles, m.activeWifiConnection, m.activeWifiDevice = msg.knownProfiles, msg.activeWifiConnection, msg.activeWifiDevice
-		// Always reprocess the list when known networks are updated
-		if len(m.allScannedAps) > 0 {
-			// We have scanned APs, reprocess with updated known profiles
-			m.processAndSetWifiList(m.allScannedAps)
-		} else if m.isLoading || m.isScanning {
-			// Still scanning - keep any cached networks visible or just update title
-			if len(m.allScannedAps) > 0 {
-				m.processAndSetWifiList(m.allScannedAps)
-			}
-			totalKnown := len(m.knownProfiles)
-			if totalKnown > 0 {
-				m.wifiList.Title = fmt.Sprintf("Scanning for networks... (%d known)", totalKnown)
-			} else {
-				m.wifiList.Title = "Scanning..."
-			}
-		}
-	case wifiListLoadedMsg:
-		if msg.err != nil {
-			m.isLoading = false
-			m.isScanning = false
-			if m.state == viewNetworksList {
-				m.connectionStatusMsg = errorStyle.Render(fmt.Sprintf("Error fetching Wi-Fi: %v", msg.err))
-			}
-			m.wifiList.Title = "Error Loading Networks"
-		} else {
-			// Only update if we have new results
-			if len(msg.allAps) > 0 {
-				m.isLoading = false
-				m.isScanning = false
-				m.allScannedAps = msg.allAps
-				m.processAndSetWifiList(m.allScannedAps)
-				// Cache the networks for next startup
-				go saveCachedNetworks(msg.allAps)
-			} else {
-				// Empty results - this can happen during scanning, so just ignore
-				// Keep displaying cached networks and keep scanning indicator active
-				log.Printf("Scan returned 0 results, keeping cached networks visible")
-			}
-		}
-	case connectionAttemptMsg:
-		m.isLoading = false
-		if msg.success {
-			m.state = viewConnectionResult
-			m.lastConnectionWasSuccessful = true
-			m.connectionStatusMsg = successStyle.Render(fmt.Sprintf("Connected to %s!", m.selectedAP.StyledTitle()))
-		} else {
-			if msg.WasKnownAttemptNoPsk && m.selectedAP.getSSIDFromScannedAP() == msg.ssid {
-				log.Printf("Known net '%s' connect failed. Prompting for PSK.", msg.ssid)
-				m.state = viewPasswordInput
-				m.passwordInput.SetValue("")
-				m.passwordInput.Focus()
-				m.connectionStatusMsg = errorStyle.Render(fmt.Sprintf("Stored creds for %s failed. Enter password:", m.selectedAP.StyledTitle()))
-				cmds = append(cmds, textinput.Blink)
-				return m, tea.Batch(cmds...)
-			} else {
-				m.state = viewConnectionResult
-				m.lastConnectionWasSuccessful = false
-				errTxt := "Unknown error."
-				if msg.err != nil {
-					errTxt = msg.err.Error()
-				}
-				m.connectionStatusMsg = errorStyle.Render(fmt.Sprintf("Failed to connect to %s: %s", m.selectedAP.StyledTitle(), errTxt))
-			}
-		}
-		cmds = append(cmds, fetchKnownNetworksCmd(), fetchWifiNetworksCmd(false)) // Refresh state after attempt
-	case activeConnInfoMsg: /* Same */
-		m.isLoading = false
-		if msg.err != nil {
-			m.activeConnInfoViewport.SetContent(errorStyle.Render(fmt.Sprintf("Error active info: %v", msg.err)))
-		} else if msg.details == nil {
-			m.activeConnInfoViewport.SetContent(toggleHiddenStatusMsgStyle.Render("No IP details for active connection."))
-		} else {
-			info := []string{fmt.Sprintf("Device: %s (%s)", msg.details.Device, msg.details.Type), fmt.Sprintf("State: %s", msg.details.State), fmt.Sprintf("Connection: %s", msg.details.Connection), fmt.Sprintf("MAC: %s", msg.details.Mac), fmt.Sprintf("IPv4: %s (%s)", msg.details.IPv4, msg.details.NetV4), fmt.Sprintf("Gateway v4: %s", msg.details.GatewayV4), fmt.Sprintf("DNS: %s", strings.Join(msg.details.DNS, ", "))}
-			if msg.details.IPv6 != "" {
-				info = append(info, fmt.Sprintf("IPv6: %s (%s)", msg.details.IPv6, msg.details.NetV6), fmt.Sprintf("Gateway v6: %s", msg.details.GatewayV6))
-			}
-			m.activeConnInfoViewport.SetContent(strings.Join(info, "\n"))
-		}
-	case disconnectResultMsg: /* Same */
-		m.isLoading = false
-		if msg.success {
-			m.connectionStatusMsg = successStyle.Render(fmt.Sprintf("Disconnected from %s.", msg.ssid))
-			m.activeWifiConnection = nil
-			m.activeWifiDevice = ""
-		} else {
-			m.connectionStatusMsg = errorStyle.Render(fmt.Sprintf("Error disconnecting from %s: %v", msg.ssid, msg.err))
-		}
-		m.state = viewNetworksList
-		cmds = append(cmds, fetchKnownNetworksCmd(), fetchWifiNetworksCmd(true))
-	case forgetNetworkResultMsg:
-		m.isLoading = false
-		if msg.success {
-			m.connectionStatusMsg = successStyle.Render(fmt.Sprintf("Network profile for %s forgotten.", msg.ssid))
-			delete(m.knownProfiles, msg.ssid)
-		} else {
-			m.connectionStatusMsg = errorStyle.Render(fmt.Sprintf("Error forgetting profile for %s: %v", msg.ssid, msg.err))
->>>>>>> ceb86306
-		}
-	}
-
-<<<<<<< HEAD
-	var parts []string
-	parts = append(parts, fmt.Sprintf("Wi-Fi Networks: %d Known, %d Available", knownCount, availableCount))
-
-	if !m.showHiddenNetworks {
-		parts = append(parts, hiddenStatusStyle.Render("(hiding unnamed)"))
-	}
-
-	if m.filterQuery != "" {
-		filterInfo := lipgloss.NewStyle().Foreground(colorPrimary).
-			Render(fmt.Sprintf("[filtered: %d/%d]", filteredCount, totalCount))
-		parts = append(parts, filterInfo)
-	}
-
-	m.wifiList.Title = strings.Join(parts, " ")
-}
-
-func (m *model) getAllWifiItems() []list.Item {
-	log.Printf("Processing %d scanned APs, %d known profiles",
-		len(m.allScannedAps), len(m.knownProfiles))
-
-	// Deduplicate by SSID, keeping strongest signal
-	deduped := make(map[string]wifiAP)
-	for _, ap := range m.allScannedAps {
-		ssid := ap.SSID()
-		if ssid == "" {
-			// Hidden networks: use BSSID as key
-			bssid := ap.WifiAccessPoint[gonetworkmanager.NmcliFieldWifiBSSID]
-			key := "|" + bssid
-			deduped[key] = ap
-		} else {
-			if existing, ok := deduped[ssid]; ok {
-				if ap.Signal() > existing.Signal() {
-					deduped[ssid] = ap
-				}
-			} else {
-				deduped[ssid] = ap
-			}
-		}
-	}
-
-	// Add known networks not in scan
-	for ssid, profile := range m.knownProfiles {
-		if _, found := deduped[ssid]; !found {
-			knownAP := connectionProfileToWifiAP(profile, m.activeWifiConnection)
-			deduped[ssid] = knownAP
-=======
-		// Return to the network list
-		m.state = viewNetworksList
-		cmds = append(cmds, fetchKnownNetworksCmd(), fetchWifiNetworksCmd(true))
-
-	case tea.KeyMsg:
-		if key.Matches(msg, m.keys.Quit) {
-			return m, tea.Quit
-		}
-		if key.Matches(msg, m.keys.Help) {
-			if m.state != viewPasswordInput {
-				m.help.ShowAll = !m.help.ShowAll
-				if m.state == viewNetworksList || m.state == viewActiveConnectionInfo {
-					avW := m.width - appStyle.GetHorizontalFrameSize()
-					hH := lipgloss.Height(m.headerView(avW))
-					tk := m.keys
-					tk.currentState = m.state
-					fH := lipgloss.Height(m.footerView(avW, m.help.View(tk)))
-					appCH := m.height - appStyle.GetVerticalFrameSize()
-					nCAH := appCH - hH - fH
-					if nCAH < 0 {
-						nCAH = 0
-					}
-					switch m.state {
-					case viewNetworksList:
-						m.wifiList.SetSize(m.listDisplayWidth, nCAH)
-					case viewActiveConnectionInfo:
-						m.activeConnInfoViewport.Height = nCAH - infoBoxStyle.GetVerticalFrameSize()
-						if m.activeConnInfoViewport.Height < 0 {
-							m.activeConnInfoViewport.Height = 0
-						}
-					}
-					log.Printf("Help toggled, content height for %v set to: %d", m.state, nCAH)
-				}
-			}
->>>>>>> ceb86306
-		}
-	}
-
-<<<<<<< HEAD
-	// Filter based on hidden network preference and enrich with known/active status
-	var items []list.Item
-	for _, ap := range deduped {
-		if !m.showHiddenNetworks && ap.IsHidden() {
-			continue
-		}
-
-		ssid := ap.SSID()
-		if ssid != "" {
-			if profile, ok := m.knownProfiles[ssid]; ok {
-				ap.IsKnown = true
-				if m.activeWifiConnection != nil {
-					ap.IsActive = profile[gonetworkmanager.NmcliFieldConnectionUUID] ==
-						(*m.activeWifiConnection)[gonetworkmanager.NmcliFieldConnectionUUID]
-					if ap.IsActive {
-						ap.Interface = profile[gonetworkmanager.NmcliFieldConnectionDevice]
-					}
-				}
-=======
-		switch m.state {
-		case viewNetworksList:
-			// If we're filtering, handle filter input
-			if m.isFiltering {
-				switch {
-				case key.Matches(msg, m.keys.Back) || msg.String() == "esc":
-					// Cancel filtering and clear filter - return to default view
-					m.isFiltering = false
-					m.filterQuery = ""
-					m.filterInput.SetValue("")
-					m.filterInput.Blur()
-					m.connectionStatusMsg = ""
-					m.applyFilterAndUpdateList() // This will show all networks since filterQuery is empty
-					// Trigger resize to restore list height
-					cmds = append(cmds, func() tea.Msg {
-						return tea.WindowSizeMsg{Width: m.width, Height: m.height}
-					})
-					return m, tea.Batch(cmds...)
-
-				case msg.String() == "enter":
-					// Accept filter - keep current filter but stop editing
-					m.isFiltering = false
-					m.filterInput.Blur()
-					m.connectionStatusMsg = ""
-					// Keep the filter query active, just stop showing the input
-					// Trigger resize to restore list height
-					cmds = append(cmds, func() tea.Msg {
-						return tea.WindowSizeMsg{Width: m.width, Height: m.height}
-					})
-					return m, tea.Batch(cmds...)
-
-				default:
-					// Update filter input
-					m.filterInput, cmd = m.filterInput.Update(msg)
-					cmds = append(cmds, cmd)
-					m.filterQuery = m.filterInput.Value()
-					m.applyFilterAndUpdateList()
-				}
-				return m, tea.Batch(cmds...)
->>>>>>> ceb86306
-			}
-		}
-		items = append(items, ap)
-	}
-
-	// Sort: active first, then known, then by signal, then alphabetically
-	sort.SliceStable(items, func(i, j int) bool {
-		a, b := items[i].(wifiAP), items[j].(wifiAP)
-
-		if a.IsActive != b.IsActive {
-			return a.IsActive
-		}
-		if a.IsKnown != b.IsKnown {
-			return a.IsKnown
-		}
-
-<<<<<<< HEAD
-		// Among known, show in-range before out-of-range
-		if a.IsKnown && b.IsKnown {
-			aInRange, bInRange := a.Signal() > 0, b.Signal() > 0
-			if aInRange != bInRange {
-				return aInRange
-=======
-			// Check for Filter key binding even when loading
-			if key.Matches(msg, m.keys.Filter) {
-				// Start filtering
-				m.isFiltering = true
-				m.filterInput.SetValue(m.filterQuery)
-				m.filterInput.Focus()
-				m.connectionStatusMsg = "Type to filter networks, ESC to cancel..."
-				cmds = append(cmds, textinput.Blink)
-				// Trigger resize to adjust list height
-				cmds = append(cmds, func() tea.Msg {
-					return tea.WindowSizeMsg{Width: m.width, Height: m.height}
-				})
-				return m, tea.Batch(cmds...)
-			}
-
-			// Not filtering - handle normal keys
-			if m.isLoading {
-				// While loading, still allow list navigation (but Filter key is handled above)
-				m.wifiList, cmd = m.wifiList.Update(msg)
-				cmds = append(cmds, cmd)
-				break
->>>>>>> ceb86306
-			}
-		}
-
-<<<<<<< HEAD
-		if a.Signal() != b.Signal() {
-			return a.Signal() > b.Signal()
-		}
-
-		// Hidden networks last
-		if a.IsHidden() != b.IsHidden() {
-			return !a.IsHidden()
-		}
-
-		return strings.ToLower(a.DisplaySSID()) < strings.ToLower(b.DisplaySSID())
-	})
-
-	return items
-}
-
-func (m *model) processAndSetWifiList(apsToProcess []wifiAP) {
-	m.allScannedAps = apsToProcess
-	m.applyFilterAndUpdateList()
-}
-
-func (m *model) resizeComponents() {
-	appHFrame := appStyle.GetHorizontalFrameSize()
-	appVFrame := appStyle.GetVerticalFrameSize()
-	availableWidth := m.width - appHFrame
-	availableHeight := m.height - appVFrame
-
-	// Calculate help bar width
-	desiredHelpWidth := int(float64(availableWidth) * helpBarWidthPercent)
-	if desiredHelpWidth > helpBarMaxWidth {
-		desiredHelpWidth = helpBarMaxWidth
-	}
-	if desiredHelpWidth < 20 {
-		desiredHelpWidth = 20
-	}
-	m.help.Width = desiredHelpWidth
-
-	// Calculate content area
-	headerHeight := lipgloss.Height(m.headerView(availableWidth))
-	tempKeys := m.keys
-	tempKeys.currentState = m.state
-	footerHeight := lipgloss.Height(m.footerView(availableWidth, m.help.View(tempKeys)))
-	contentHeight := availableHeight - headerHeight - footerHeight
-	if contentHeight < 0 {
-		contentHeight = 0
-	}
-
-	// Reserve space for filter if active
-	listHeight := contentHeight
-	if m.isFiltering {
-		listHeight -= 4
-		if listHeight < minListHeight {
-			listHeight = minListHeight
-		}
-	}
-
-	// Calculate list width
-	listWidth := availableWidth
-	if networkListWidthPercent > 0 || networkListFixedWidth > 0 {
-		calcWidth := int(float64(availableWidth) * networkListWidthPercent)
-		if networkListFixedWidth > 0 && calcWidth > networkListFixedWidth {
-			calcWidth = networkListFixedWidth
-		}
-		if calcWidth < minListWidth {
-			calcWidth = minListWidth
-		}
-		listWidth = calcWidth
-	}
-	m.listDisplayWidth = listWidth
-
-	// Apply sizes
-	m.wifiList.SetSize(m.listDisplayWidth, listHeight)
-	m.knownWifiList.SetSize(m.listDisplayWidth, listHeight)
-
-	m.activeConnInfoViewport.Width = availableWidth - infoBoxStyle.GetHorizontalFrameSize()
-	m.activeConnInfoViewport.Height = contentHeight - infoBoxStyle.GetVerticalFrameSize()
-	if m.activeConnInfoViewport.Height < 0 {
-		m.activeConnInfoViewport.Height = 0
-	}
-
-	// Password input sizing
-	pwWidth := availableWidth * 2 / 3
-	if pwWidth > passwordInputMaxWidth {
-		pwWidth = passwordInputMaxWidth
-	}
-	if pwWidth < passwordInputMinWidth {
-		pwWidth = passwordInputMinWidth
-	}
-	m.passwordInput.Width = pwWidth - lipgloss.Width(m.passwordInput.Prompt) -
-		passwordInputContainerStyle.GetHorizontalFrameSize()
-	m.hiddenSSIDInput.Width = m.passwordInput.Width
-}
-
-func (m *model) setStatus(msg string, style lipgloss.Style) {
-	m.connectionStatusMsg = style.Render(msg)
-}
-
-func (m *model) clearStatus() {
-	m.connectionStatusMsg = ""
-}
-
-func (m *model) getProfileIdentifier(ap wifiAP) string {
-	// Try UUID first
-	if uuid := ap.WifiAccessPoint[gonetworkmanager.NmcliFieldConnectionUUID]; uuid != "" {
-		return uuid
-	}
-	// Fall back to connection name
-	if name := ap.WifiAccessPoint[gonetworkmanager.NmcliFieldConnectionName]; name != "" {
-		return name
-	}
-	// Last resort: SSID
-	return ap.SSID()
-}
-
-// =============================================================================
-// Update
-// =============================================================================
-
-func (m model) Update(msg tea.Msg) (tea.Model, tea.Cmd) {
-	var cmds []tea.Cmd
-	var cmd tea.Cmd
-
-	m.keys.currentState = m.state
-
-	switch msg := msg.(type) {
-	case tea.WindowSizeMsg:
-		m.width, m.height = msg.Width, msg.Height
-		m.resizeComponents()
-		return m, nil
-
-	case spinner.TickMsg:
-		if m.isLoading || m.isScanning {
-			m.spinner, cmd = m.spinner.Update(msg)
-			cmds = append(cmds, cmd)
-		}
-
-	case clearStatusMsg:
-		// Only clear if we're on the main list view
-		if m.state == viewNetworksList {
-			m.clearStatus()
-		}
-
-	case connectionTimeoutMsg:
-		if m.state == viewConnecting && m.selectedAP.SSID() == msg.ssid {
-			m.isLoading = false
-			m.state = viewConnectionResult
-			m.lastConnectionWasSuccessful = false
-			m.setStatus(fmt.Sprintf("Connection to %s timed out", msg.ssid), errorStyle)
-		}
-
-	case wifiStatusMsg:
-		m.isLoading = false
-		if msg.err != nil {
-			if m.state == viewNetworksList {
-				m.setStatus(fmt.Sprintf("Error getting Wi-Fi status: %v", msg.err), errorStyle)
-				cmds = append(cmds, clearStatusAfterDelay())
-			}
-		} else {
-			m.wifiEnabled = msg.enabled
-			if m.wifiEnabled {
-				m.isLoading = true
-				m.isScanning = true
-				m.wifiList.Title = "Scanning..."
-				cmds = append(cmds, fetchKnownNetworksCmd(), fetchWifiNetworksCmd(true), m.spinner.Tick)
-			} else {
-				m.allScannedAps = nil
-				m.isScanning = false
-				m.processAndSetWifiList([]wifiAP{})
-				m.wifiList.Title = "Wi-Fi is Disabled"
-				m.activeWifiConnection = nil
-				m.activeWifiDevice = ""
-				if m.state == viewNetworksList {
-					m.setStatus("Wi-Fi is disabled. Press 't' to enable.", infoStyle)
-				}
-			}
-		}
-
-	case knownNetworksMsg:
-		if msg.err != nil {
-			m.setStatus(fmt.Sprintf("Error fetching profiles: %v", msg.err), errorStyle)
-			cmds = append(cmds, clearStatusAfterDelay())
-		} else {
-			m.knownProfiles = msg.knownProfiles
-			m.activeWifiConnection = msg.activeWifiConnection
-			m.activeWifiDevice = msg.activeWifiDevice
-		}
-		if len(m.allScannedAps) > 0 {
-			m.processAndSetWifiList(m.allScannedAps)
-		}
-
-	case wifiListLoadedMsg:
-		m.isScanning = false
-		if msg.err != nil {
-			m.isLoading = false
-			if m.state == viewNetworksList {
-				m.setStatus(fmt.Sprintf("Error scanning: %v", msg.err), errorStyle)
-				cmds = append(cmds, clearStatusAfterDelay())
-			}
-			m.wifiList.Title = "Error Loading Networks"
-		} else if len(msg.allAps) > 0 {
-			m.isLoading = false
-			m.allScannedAps = msg.allAps
-			m.processAndSetWifiList(m.allScannedAps)
-			cmds = append(cmds, saveCachedNetworksCmd(msg.allAps))
-		}
-
-	case connectionAttemptMsg:
-		m.isLoading = false
-		if msg.success {
-			m.state = viewConnectionResult
-			m.lastConnectionWasSuccessful = true
-			m.setStatus(fmt.Sprintf("Connected to %s!", m.selectedAP.DisplaySSID()), successStyle)
-		} else {
-			// If it was a known network attempt without password and failed, prompt for password
-			if msg.wasKnownAttemptNoPsk && m.selectedAP.SSID() == msg.ssid {
-				log.Printf("Known network '%s' failed, prompting for password", msg.ssid)
-				m.state = viewPasswordInput
-				m.passwordInput.SetValue("")
-				m.passwordInput.Focus()
-				m.setStatus(fmt.Sprintf("Stored credentials for %s failed. Enter password:", m.selectedAP.DisplaySSID()), warningStyle)
-				cmds = append(cmds, textinput.Blink)
-				return m, tea.Batch(cmds...)
-			}
-=======
-			// Handle custom key bindings
-			switch {
-			case key.Matches(msg, m.keys.Back) || msg.String() == "esc":
-				// If a filter is active (but not currently editing), clear it
-				if m.filterQuery != "" {
-					m.filterQuery = ""
-					m.filterInput.SetValue("")
-					m.connectionStatusMsg = ""
-					m.applyFilterAndUpdateList()
-					break
-				}
-				// Otherwise, let it fall through to default behavior
-				m.wifiList, cmd = m.wifiList.Update(msg)
-				cmds = append(cmds, cmd)
-
-			case key.Matches(msg, m.keys.ToggleHidden):
-				m.showHiddenNetworks = !m.showHiddenNetworks
-				m.applyFilterAndUpdateList()
-				if m.showHiddenNetworks {
-					m.connectionStatusMsg = toggleHiddenStatusMsgStyle.Render("Showing unnamed.")
-				} else {
-					m.connectionStatusMsg = toggleHiddenStatusMsgStyle.Render("Hiding unnamed.")
-				}
-
-			case key.Matches(msg, m.keys.Filter):
-				// This should not be reached since Filter is handled above, but keeping for completeness
-				// Start filtering
-				m.isFiltering = true
-				m.filterInput.SetValue(m.filterQuery)
-				m.filterInput.Focus()
-				m.connectionStatusMsg = "Type to filter networks, ESC to cancel..."
-				cmds = append(cmds, textinput.Blink)
-				// Trigger resize to adjust list height
-				cmds = append(cmds, func() tea.Msg {
-					return tea.WindowSizeMsg{Width: m.width, Height: m.height}
-				})
-
-			case key.Matches(msg, m.keys.Refresh):
-				m.isLoading = true
-				m.isScanning = true
-				m.connectionStatusMsg = ""
-				m.filterQuery = ""
-				m.isFiltering = false
-				m.filterInput.SetValue("")
-				// Don't clear the list - keep showing cached networks while scanning
-				m.wifiList.Title = "Refreshing..."
-				cmds = append(cmds, fetchKnownNetworksCmd(), fetchWifiNetworksCmd(true), m.spinner.Tick)
-
-			case key.Matches(msg, m.keys.ToggleWifi):
-				m.isLoading = true
-				act := "OFF"
-				if !m.wifiEnabled {
-					act = "ON"
-				}
-				m.connectionStatusMsg = fmt.Sprintf("Toggling Wi-Fi %s...", act)
-				cmds = append(cmds, toggleWifiCmd(!m.wifiEnabled), m.spinner.Tick)
-
-			case key.Matches(msg, m.keys.Disconnect):
-				if m.activeWifiConnection != nil {
-					// Try to find the active network in the current list first
-					foundActive := false
-					if items := m.wifiList.Items(); len(items) > 0 {
-						for _, item := range items {
-							if ap, ok := item.(wifiAP); ok && ap.IsActive {
-								m.selectedAP = ap
-								foundActive = true
-								break
-							}
-						}
-					}
-
-					// If not found in list, create a minimal wifiAP from the profile
-					if !foundActive {
-						sAP := gonetworkmanager.GetSSIDFromProfile(*m.activeWifiConnection)
-						td := make(gonetworkmanager.WifiAccessPoint)
-						td[gonetworkmanager.NmcliFieldWifiSSID] = sAP
-						m.selectedAP = wifiAP{WifiAccessPoint: td, IsActive: true, IsKnown: true, Interface: m.activeWifiDevice}
-					}
-
-					m.state = viewConfirmDisconnect
-					m.connectionStatusMsg = ""
-				} else {
-					m.connectionStatusMsg = toggleHiddenStatusMsgStyle.Render("Not connected.")
-				}
-
-			case key.Matches(msg, m.keys.Forget):
-				if item, ok := m.wifiList.SelectedItem().(wifiAP); ok && item.IsKnown {
-					m.selectedAP = item
-					m.previousState = m.state
-					m.state = viewConfirmForget
-					m.connectionStatusMsg = ""
-				} else if ok {
-					m.connectionStatusMsg = toggleHiddenStatusMsgStyle.Render(fmt.Sprintf("%s not known.", item.StyledTitle()))
-				} else {
-					m.connectionStatusMsg = toggleHiddenStatusMsgStyle.Render("No item selected.")
-				}
-
-			case key.Matches(msg, m.keys.Info):
-				if m.activeWifiConnection != nil && m.activeWifiDevice != "" {
-					m.state = viewActiveConnectionInfo
-					m.isLoading = true
-					m.activeConnInfoViewport.SetContent("Loading...")
-					m.activeConnInfoViewport.GotoTop()
-					cmds = append(cmds, fetchActiveConnInfoCmd(m.activeWifiDevice), m.spinner.Tick)
-					m.connectionStatusMsg = ""
-				} else {
-					m.connectionStatusMsg = toggleHiddenStatusMsgStyle.Render("No active connection.")
-				}
-			case key.Matches(msg, m.keys.Connect):
-				if item, ok := m.wifiList.SelectedItem().(wifiAP); ok {
-					m.selectedAP = item
-					ssid := item.getSSIDFromScannedAP()
-					if item.IsActive {
-						m.state = viewConfirmDisconnect
-						m.connectionStatusMsg = ""
-						break
-					}
-					sec := ""
-					if item.WifiAccessPoint != nil {
-						sec = strings.ToLower(item.WifiAccessPoint[gonetworkmanager.NmcliFieldWifiSecurity])
-					}
-					isOpen := sec == "" || sec == "open" || sec == "--"
-					log.Printf("Connect: SSID '%s', Known: %t, Open: %t", ssid, item.IsKnown, isOpen)
-					if isOpen || item.IsKnown {
-						m.isLoading = true
-						m.state = viewConnecting
-						m.connectionStatusMsg = fmt.Sprintf("Connecting to %s...", item.StyledTitle())
-						cmds = append(cmds, connectToWifiCmd(ssid, "", item.IsKnown), m.spinner.Tick)
-					} else {
-						m.state = viewPasswordInput
-						m.passwordInput.SetValue("")
-						m.passwordInput.Focus()
-						m.connectionStatusMsg = ""
-						cmds = append(cmds, textinput.Blink)
-					}
-				}
-			default:
-				// Pass all other keypresses to the list for navigation.
-				m.wifiList, cmd = m.wifiList.Update(msg)
-				cmds = append(cmds, cmd)
-			}
-		case viewPasswordInput: /* Same logic as before */
-			passthrough := true
-			switch {
-			case key.Matches(msg, m.keys.Connect):
-				m.isLoading = true
-				m.state = viewConnecting
-				m.connectionStatusMsg = fmt.Sprintf("Connecting to %s...", m.selectedAP.StyledTitle())
-				cmds = append(cmds, connectToWifiCmd(m.selectedAP.getSSIDFromScannedAP(), m.passwordInput.Value(), false), m.spinner.Tick)
-				passthrough = false
-			case key.Matches(msg, m.keys.Back):
-				m.state = viewNetworksList
-				m.passwordInput.Blur()
-				m.connectionStatusMsg = ""
-				passthrough = false
-			}
-			if passthrough {
-				m.passwordInput, cmd = m.passwordInput.Update(msg)
-				cmds = append(cmds, cmd)
-			}
-		case viewConnectionResult:
-			if key.Matches(msg, m.keys.Connect) || key.Matches(msg, m.keys.Back) {
-				m.state = viewNetworksList
-				m.connectionStatusMsg = ""
-			}
-		case viewActiveConnectionInfo:
-			if key.Matches(msg, m.keys.Back) {
-				m.state = viewNetworksList
-				m.connectionStatusMsg = ""
-			} else {
-				m.activeConnInfoViewport, cmd = m.activeConnInfoViewport.Update(msg)
-				cmds = append(cmds, cmd)
-			}
-		case viewConfirmDisconnect: /* Same */
-			switch {
-			case key.Matches(msg, m.keys.Connect):
-				m.isLoading = true
-				ssidD := m.selectedAP.StyledTitle()
-				m.connectionStatusMsg = fmt.Sprintf("Disconnecting from %s...", ssidD)
-				pID := ""
-				if m.activeWifiConnection != nil {
-					pID = (*m.activeWifiConnection)[gonetworkmanager.NmcliFieldConnectionUUID]
-					if pID == "" {
-						pID = (*m.activeWifiConnection)[gonetworkmanager.NmcliFieldConnectionName]
-					}
-					if pID == "" {
-						pID = gonetworkmanager.GetSSIDFromProfile(*m.activeWifiConnection)
-					}
-				} else if m.selectedAP.IsActive {
-					log.Printf("Warning: Disconnecting via selectedAP.")
-					pID = m.selectedAP.WifiAccessPoint[gonetworkmanager.NmcliFieldConnectionUUID]
-					if pID == "" {
-						pID = m.selectedAP.WifiAccessPoint[gonetworkmanager.NmcliFieldConnectionName]
-					}
-					if pID == "" {
-						pID = m.selectedAP.getSSIDFromScannedAP()
-					}
-				}
-				if pID == "" {
-					m.connectionStatusMsg = errorStyle.Render("Cannot ID profile to disconnect.")
-					m.isLoading = false
-					m.state = viewNetworksList
-					break
-				}
-				cmds = append(cmds, disconnectWifiCmd(pID), m.spinner.Tick)
-			case key.Matches(msg, m.keys.Back):
-				m.state = viewNetworksList
-				m.connectionStatusMsg = ""
-			}
-		case viewConfirmForget: /* Same */
-			switch {
-			case key.Matches(msg, m.keys.Connect):
-				m.isLoading = true
-				ssidForMsg := m.selectedAP.getSSIDFromScannedAP()
-				if ssidForMsg == "" || ssidForMsg == "--" {
-					ssidForMsg = m.selectedAP.WifiAccessPoint[gonetworkmanager.NmcliFieldConnectionName]
-				}
->>>>>>> ceb86306
-
-			m.state = viewConnectionResult
-			m.lastConnectionWasSuccessful = false
-			errText := "Unknown error"
-			if msg.err != nil {
-				errText = msg.err.Error()
-			}
-			m.setStatus(fmt.Sprintf("Failed to connect to %s: %s", m.selectedAP.DisplaySSID(), errText), errorStyle)
-		}
-		cmds = append(cmds, fetchKnownNetworksCmd(), fetchWifiNetworksCmd(false))
-
-	case activeConnInfoMsg:
-		m.isLoading = false
-		if msg.err != nil {
-			m.activeConnInfoViewport.SetContent(errorStyle.Render(fmt.Sprintf("Error: %v", msg.err)))
-		} else if msg.details == nil {
-			m.activeConnInfoViewport.SetContent(infoStyle.Render("No IP details available."))
-		} else {
-			m.activeConnInfoViewport.SetContent(formatConnectionDetails(msg.details))
-		}
-
-	case disconnectResultMsg:
-		m.isLoading = false
-		if msg.success {
-			m.setStatus(fmt.Sprintf("Disconnected from %s", msg.ssid), successStyle)
-			m.activeWifiConnection = nil
-			m.activeWifiDevice = ""
-		} else {
-			m.setStatus(fmt.Sprintf("Error disconnecting: %v", msg.err), errorStyle)
-		}
-		m.state = viewNetworksList
-		cmds = append(cmds, fetchKnownNetworksCmd(), fetchWifiNetworksCmd(true), clearStatusAfterDelay())
-
-	case forgetNetworkResultMsg:
-		m.isLoading = false
-		if msg.success {
-			m.setStatus(fmt.Sprintf("Forgot network: %s", msg.ssid), successStyle)
-			delete(m.knownProfiles, msg.ssid)
-		} else {
-			m.setStatus(fmt.Sprintf("Error forgetting network: %v", msg.err), errorStyle)
-		}
-		m.state = m.previousState
-		if m.state == viewKnownNetworksList {
-			cmds = append(cmds, fetchKnownWifiApsCmd())
-		} else {
-			cmds = append(cmds, fetchKnownNetworksCmd(), fetchWifiNetworksCmd(true))
-		}
-		cmds = append(cmds, clearStatusAfterDelay())
-
-<<<<<<< HEAD
-	case knownWifiApsListMsg:
-		m.isLoading = false
-		if msg.err != nil {
-			m.setStatus(fmt.Sprintf("Error loading profiles: %v", msg.err), errorStyle)
-			m.knownWifiList.Title = "Error Loading Profiles"
-		} else {
-			items := make([]list.Item, len(msg.aps))
-			for i, ap := range msg.aps {
-				items[i] = ap
-			}
-			m.knownWifiList.SetItems(items)
-			m.knownWifiList.Title = fmt.Sprintf("Known Wi-Fi Profiles (%d)", len(items))
-=======
-			case key.Matches(msg, m.keys.Back):
-				m.state = viewNetworksList
-				m.connectionStatusMsg = ""
-			}
->>>>>>> ceb86306
-		}
-
-	case tea.KeyMsg:
-		cmds = append(cmds, m.handleKeyPress(msg)...)
-	}
-
-	return m, tea.Batch(cmds...)
-}
-
-func (m *model) handleKeyPress(msg tea.KeyMsg) []tea.Cmd {
-	var cmds []tea.Cmd
-	var cmd tea.Cmd
-
-	// Global key handlers
-	if key.Matches(msg, m.keys.Quit) {
-		return []tea.Cmd{tea.Quit}
-	}
-
-	if key.Matches(msg, m.keys.Help) && m.state != viewPasswordInput && m.state != viewHiddenNetworkInput {
-		m.help.ShowAll = !m.help.ShowAll
-		m.resizeComponents()
-		return nil
-	}
-
-	// State-specific handlers
-	switch m.state {
-	case viewNetworksList:
-<<<<<<< HEAD
-		cmds = m.handleNetworksListKeys(msg)
-
-	case viewKnownNetworksList:
-		cmds = m.handleKnownNetworksListKeys(msg)
-
-	case viewPasswordInput:
-		cmds = m.handlePasswordInputKeys(msg)
-
-	case viewHiddenNetworkInput:
-		cmds = m.handleHiddenNetworkInputKeys(msg)
-
-	case viewConnectionResult:
-		if key.Matches(msg, m.keys.Connect) || key.Matches(msg, m.keys.Back) {
-			m.state = viewNetworksList
-			m.clearStatus()
-		}
-
-	case viewActiveConnectionInfo:
-		if key.Matches(msg, m.keys.Back) {
-			m.state = viewNetworksList
-			m.clearStatus()
-		} else {
-			m.activeConnInfoViewport, cmd = m.activeConnInfoViewport.Update(msg)
-			cmds = append(cmds, cmd)
-		}
-
-	case viewConfirmDisconnect:
-		cmds = m.handleConfirmDisconnectKeys(msg)
-
-	case viewConfirmForget:
-		cmds = m.handleConfirmForgetKeys(msg)
-
-	case viewConfirmOpenNetwork:
-		cmds = m.handleConfirmOpenNetworkKeys(msg)
-	}
-
-	return cmds
-}
-
-func (m *model) handleNetworksListKeys(msg tea.KeyMsg) []tea.Cmd {
-	var cmds []tea.Cmd
-	var cmd tea.Cmd
-
-	// Handle filter mode
-	if m.isFiltering {
-		switch {
-		case key.Matches(msg, m.keys.Back) || msg.String() == "esc":
-			m.isFiltering = false
-			m.filterQuery = ""
-			m.filterInput.SetValue("")
-			m.filterInput.Blur()
-			m.clearStatus()
-			m.applyFilterAndUpdateList()
-			m.resizeComponents()
-			return nil
-
-		case msg.String() == "enter":
-			m.isFiltering = false
-			m.filterInput.Blur()
-			m.clearStatus()
-			m.resizeComponents()
-			return nil
-
-		default:
-			m.filterInput, cmd = m.filterInput.Update(msg)
-			cmds = append(cmds, cmd)
-			m.filterQuery = m.filterInput.Value()
-			m.applyFilterAndUpdateList()
-			return cmds
-		}
-	}
-
-	if m.isLoading && !m.isScanning {
-		return nil
-	}
-
-	switch {
-	case key.Matches(msg, m.keys.Back):
-		// Clear filter if active
-		if m.filterQuery != "" {
-			m.filterQuery = ""
-			m.filterInput.SetValue("")
-			m.clearStatus()
-			m.applyFilterAndUpdateList()
-			return nil
-		}
-		m.wifiList, cmd = m.wifiList.Update(msg)
-		cmds = append(cmds, cmd)
-
-	case key.Matches(msg, m.keys.ToggleHidden):
-		m.showHiddenNetworks = !m.showHiddenNetworks
-		m.applyFilterAndUpdateList()
-		if m.showHiddenNetworks {
-			m.setStatus("Showing unnamed networks", infoStyle)
-		} else {
-			m.setStatus("Hiding unnamed networks", infoStyle)
-		}
-		cmds = append(cmds, clearStatusAfterDelay())
-
-	case key.Matches(msg, m.keys.Filter):
-		m.isFiltering = true
-		m.filterInput.SetValue(m.filterQuery)
-		m.filterInput.Focus()
-		m.setStatus("Type to filter, ESC to cancel, Enter to accept", infoStyle)
-		m.resizeComponents()
-		cmds = append(cmds, textinput.Blink)
-
-	case key.Matches(msg, m.keys.Refresh):
-		m.isLoading = true
-		m.isScanning = true
-		m.clearStatus()
-		m.filterQuery = ""
-		m.isFiltering = false
-		m.filterInput.SetValue("")
-		m.wifiList.Title = "Refreshing..."
-		cmds = append(cmds, fetchKnownNetworksCmd(), fetchWifiNetworksCmd(true), m.spinner.Tick)
-
-	case key.Matches(msg, m.keys.ToggleWifi):
-		m.isLoading = true
-		action := "OFF"
-		if !m.wifiEnabled {
-			action = "ON"
-=======
-		// Always show the list, even when loading
-		listR := m.wifiList.View()
-
-		// Render filter input if filtering
-		if m.isFiltering {
-			filterStyle := lipgloss.NewStyle().
-				BorderStyle(lipgloss.RoundedBorder()).
-				BorderForeground(lipgloss.Color("62")).
-				Padding(0, 1)
-			filterR := filterStyle.Render(m.filterInput.View())
-
-			// Combine list and filter vertically
-			combined := lipgloss.JoinVertical(lipgloss.Top, listR, "", filterR)
-
-			if networkListWidthPercent > 0 || networkListFixedWidth > 0 {
-				currMainS = lipgloss.PlaceHorizontal(avW, lipgloss.Center, combined)
-			} else {
-				currMainS = combined
-			}
-		} else {
-			if networkListWidthPercent > 0 || networkListFixedWidth > 0 {
-				currMainS = lipgloss.PlaceHorizontal(avW, lipgloss.Center, listR)
-			} else {
-				currMainS = listR
-			}
-		}
-		if m.connectionStatusMsg != "" {
-			statusR := m.connectionStatusMsg
-			if !strings.HasPrefix(m.connectionStatusMsg, "\x1b[") {
-				style := statusMessageBaseStyle
-				if strings.Contains(strings.ToLower(m.connectionStatusMsg), "unnamed") {
-					style = toggleHiddenStatusMsgStyle
-				} else if strings.Contains(m.connectionStatusMsg, "Wi-Fi is") {
-					style = style.Foreground(ansTextColor)
-				} else {
-					style = style.Faint(true)
-				}
-				statusR = style.Render(m.connectionStatusMsg)
-			}
-			if !m.isLoading || m.isFiltering {
-				if lipgloss.Height(currMainS)+lipgloss.Height(statusR) <= cdh {
-					currMainS = lipgloss.JoinVertical(lipgloss.Top, currMainS, statusR)
-				} else {
-					log.Printf("Warn: No vspace for list+status. Status: %s", m.connectionStatusMsg)
-				}
-			}
-		}
-	case viewPasswordInput:
-		promptT := fmt.Sprintf("Password for %s:", m.selectedAP.StyledTitle())
-		if m.connectionStatusMsg != "" {
-			promptT = m.connectionStatusMsg
->>>>>>> ceb86306
-		}
-		m.setStatus(fmt.Sprintf("Toggling Wi-Fi %s...", action), infoStyle)
-		cmds = append(cmds, toggleWifiCmd(!m.wifiEnabled), m.spinner.Tick)
-
-	case key.Matches(msg, m.keys.Disconnect):
-		if m.activeWifiConnection != nil {
-			ssid := gonetworkmanager.GetSSIDFromProfile(*m.activeWifiConnection)
-			tempAP := make(gonetworkmanager.WifiAccessPoint)
-			tempAP[gonetworkmanager.NmcliFieldWifiSSID] = ssid
-			m.selectedAP = wifiAP{WifiAccessPoint: tempAP, IsActive: true, IsKnown: true, Interface: m.activeWifiDevice}
-			m.state = viewConfirmDisconnect
-			m.clearStatus()
-		} else {
-			m.setStatus("Not connected to any network", infoStyle)
-			cmds = append(cmds, clearStatusAfterDelay())
-		}
-
-	case key.Matches(msg, m.keys.Forget):
-		if item, ok := m.wifiList.SelectedItem().(wifiAP); ok && item.IsKnown {
-			m.selectedAP = item
-			m.previousState = m.state
-			m.state = viewConfirmForget
-			m.clearStatus()
-		} else if ok {
-			m.setStatus(fmt.Sprintf("%s is not a known network", item.DisplaySSID()), infoStyle)
-			cmds = append(cmds, clearStatusAfterDelay())
-		}
-
-	case key.Matches(msg, m.keys.Info):
-		if m.activeWifiConnection != nil && m.activeWifiDevice != "" {
-			m.state = viewActiveConnectionInfo
-			m.isLoading = true
-			m.activeConnInfoViewport.SetContent("Loading connection details...")
-			m.activeConnInfoViewport.GotoTop()
-			cmds = append(cmds, fetchActiveConnInfoCmd(m.activeWifiDevice), m.spinner.Tick)
-			m.clearStatus()
-		} else {
-			m.setStatus("No active connection", infoStyle)
-			cmds = append(cmds, clearStatusAfterDelay())
-		}
-
-	case key.Matches(msg, m.keys.Profiles):
-		m.state = viewKnownNetworksList
-		m.isLoading = true
-		m.knownWifiList.Title = "Loading..."
-		cmds = append(cmds, fetchKnownWifiApsCmd(), m.spinner.Tick)
-
-	case key.Matches(msg, m.keys.HiddenSSID):
-		m.state = viewHiddenNetworkInput
-		m.hiddenSSIDInput.SetValue("")
-		m.hiddenSSIDInput.Focus()
-		m.clearStatus()
-		cmds = append(cmds, textinput.Blink)
-
-	case key.Matches(msg, m.keys.Connect):
-		if item, ok := m.wifiList.SelectedItem().(wifiAP); ok {
-			m.selectedAP = item
-			cmds = append(cmds, m.initiateConnection(item)...)
-		}
-
-	default:
-		m.wifiList, cmd = m.wifiList.Update(msg)
-		cmds = append(cmds, cmd)
-	}
-
-	return cmds
-}
-
-func (m *model) initiateConnection(ap wifiAP) []tea.Cmd {
-	var cmds []tea.Cmd
-
-	ssid := ap.SSID()
-
-	// Already connected? Offer to disconnect
-	if ap.IsActive {
-		m.state = viewConfirmDisconnect
-		return nil
-	}
-
-	log.Printf("Initiating connection: SSID='%s', Known=%t, Open=%t", ssid, ap.IsKnown, ap.IsOpen())
-
-	// Open network: confirm before connecting
-	if ap.IsOpen() && !ap.IsKnown {
-		m.state = viewConfirmOpenNetwork
-		m.clearStatus()
-		return nil
-	}
-
-	// Known network or open: connect directly
-	if ap.IsKnown || ap.IsOpen() {
-		m.isLoading = true
-		m.state = viewConnecting
-		m.setStatus(fmt.Sprintf("Connecting to %s...", ap.DisplaySSID()), connectingStyle)
-		cmds = append(cmds, connectToWifiCmd(ssid, "", ap.IsKnown), connectionTimeoutCmd(ssid), m.spinner.Tick)
-		return cmds
-	}
-
-	// Secured network: prompt for password
-	m.state = viewPasswordInput
-	m.passwordInput.SetValue("")
-	m.passwordInput.Focus()
-	m.clearStatus()
-	cmds = append(cmds, textinput.Blink)
-	return cmds
-}
-
-func (m *model) handleKnownNetworksListKeys(msg tea.KeyMsg) []tea.Cmd {
-	var cmds []tea.Cmd
-	var cmd tea.Cmd
-
-	if m.isLoading {
-		return nil
-	}
-
-	switch {
-	case key.Matches(msg, m.keys.Back):
-		m.state = viewNetworksList
-		m.clearStatus()
-
-	case key.Matches(msg, m.keys.Forget):
-		if item, ok := m.knownWifiList.SelectedItem().(wifiAP); ok {
-			m.selectedAP = item
-			m.previousState = m.state
-			m.state = viewConfirmForget
-			m.clearStatus()
-		}
-
-	default:
-		m.knownWifiList, cmd = m.knownWifiList.Update(msg)
-		cmds = append(cmds, cmd)
-	}
-
-	return cmds
-}
-
-func (m *model) handlePasswordInputKeys(msg tea.KeyMsg) []tea.Cmd {
-	var cmds []tea.Cmd
-	var cmd tea.Cmd
-
-	switch {
-	case key.Matches(msg, m.keys.Connect):
-		password := m.passwordInput.Value()
-		if password == "" {
-			m.setStatus("Password cannot be empty", warningStyle)
-			return nil
-		}
-		m.isLoading = true
-		m.state = viewConnecting
-		ssid := m.selectedAP.SSID()
-		m.setStatus(fmt.Sprintf("Connecting to %s...", m.selectedAP.DisplaySSID()), connectingStyle)
-		cmds = append(cmds, connectToWifiCmd(ssid, password, false), connectionTimeoutCmd(ssid), m.spinner.Tick)
-
-	case key.Matches(msg, m.keys.Back):
-		m.state = viewNetworksList
-		m.passwordInput.Blur()
-		m.clearStatus()
-
-	default:
-		m.passwordInput, cmd = m.passwordInput.Update(msg)
-		cmds = append(cmds, cmd)
-	}
-
-	return cmds
-}
-
-func (m *model) handleHiddenNetworkInputKeys(msg tea.KeyMsg) []tea.Cmd {
-	var cmds []tea.Cmd
-	var cmd tea.Cmd
-
-	switch {
-	case key.Matches(msg, m.keys.Connect):
-		ssid := strings.TrimSpace(m.hiddenSSIDInput.Value())
-		if ssid == "" {
-			m.setStatus("SSID cannot be empty", warningStyle)
-			return nil
-		}
-
-		// Create a synthetic AP for the hidden network
-		tempAP := make(gonetworkmanager.WifiAccessPoint)
-		tempAP[gonetworkmanager.NmcliFieldWifiSSID] = ssid
-		m.selectedAP = wifiAP{WifiAccessPoint: tempAP, IsKnown: false, IsActive: false}
-
-		// Prompt for password (assume secured)
-		m.state = viewPasswordInput
-		m.passwordInput.SetValue("")
-		m.passwordInput.Focus()
-		m.hiddenSSIDInput.Blur()
-		m.clearStatus()
-		cmds = append(cmds, textinput.Blink)
-
-	case key.Matches(msg, m.keys.Back):
-		m.state = viewNetworksList
-		m.hiddenSSIDInput.Blur()
-		m.clearStatus()
-
-	default:
-		m.hiddenSSIDInput, cmd = m.hiddenSSIDInput.Update(msg)
-		cmds = append(cmds, cmd)
-	}
-
-	return cmds
-}
-
-func (m *model) handleConfirmDisconnectKeys(msg tea.KeyMsg) []tea.Cmd {
-	var cmds []tea.Cmd
-
-	switch {
-	case key.Matches(msg, m.keys.Connect):
-		m.isLoading = true
-		ssid := m.selectedAP.DisplaySSID()
-		m.setStatus(fmt.Sprintf("Disconnecting from %s...", ssid), infoStyle)
-
-		profileID := m.getActiveConnectionProfileID()
-		if profileID == "" {
-			m.setStatus("Cannot identify connection to disconnect", errorStyle)
-			m.isLoading = false
-			m.state = viewNetworksList
-			cmds = append(cmds, clearStatusAfterDelay())
-			return cmds
-		}
-
-		cmds = append(cmds, disconnectWifiCmd(profileID), m.spinner.Tick)
-
-	case key.Matches(msg, m.keys.Back):
-		m.state = viewNetworksList
-		m.clearStatus()
-	}
-
-	return cmds
-}
-
-func (m *model) getActiveConnectionProfileID() string {
-	if m.activeWifiConnection != nil {
-		if uuid := (*m.activeWifiConnection)[gonetworkmanager.NmcliFieldConnectionUUID]; uuid != "" {
-			return uuid
-		}
-		if name := (*m.activeWifiConnection)[gonetworkmanager.NmcliFieldConnectionName]; name != "" {
-			return name
-		}
-		return gonetworkmanager.GetSSIDFromProfile(*m.activeWifiConnection)
-	}
-
-	if m.selectedAP.IsActive {
-		if uuid := m.selectedAP.WifiAccessPoint[gonetworkmanager.NmcliFieldConnectionUUID]; uuid != "" {
-			return uuid
-		}
-		if name := m.selectedAP.WifiAccessPoint[gonetworkmanager.NmcliFieldConnectionName]; name != "" {
-			return name
-		}
-		return m.selectedAP.SSID()
-	}
-
-	return ""
-}
-
-func (m *model) handleConfirmForgetKeys(msg tea.KeyMsg) []tea.Cmd {
-	var cmds []tea.Cmd
-
-	switch {
-	case key.Matches(msg, m.keys.Connect):
-		m.isLoading = true
-		ssid := m.selectedAP.DisplaySSID()
-
-		profileID := m.getProfileIdentifier(m.selectedAP)
-		if profileID == "" {
-			m.setStatus(fmt.Sprintf("Cannot identify profile for %s", ssid), errorStyle)
-			m.isLoading = false
-			m.state = viewNetworksList
-			cmds = append(cmds, clearStatusAfterDelay())
-			return cmds
-		}
-
-		m.setStatus(fmt.Sprintf("Forgetting %s...", ssid), infoStyle)
-		cmds = append(cmds, forgetNetworkCmd(profileID, ssid), m.spinner.Tick)
-
-	case key.Matches(msg, m.keys.Back):
-		m.state = m.previousState
-		m.clearStatus()
-	}
-
-	return cmds
-}
-
-func (m *model) handleConfirmOpenNetworkKeys(msg tea.KeyMsg) []tea.Cmd {
-	var cmds []tea.Cmd
-
-	switch {
-	case key.Matches(msg, m.keys.Connect):
-		m.isLoading = true
-		m.state = viewConnecting
-		ssid := m.selectedAP.SSID()
-		m.setStatus(fmt.Sprintf("Connecting to %s...", m.selectedAP.DisplaySSID()), connectingStyle)
-		cmds = append(cmds, connectToWifiCmd(ssid, "", false), connectionTimeoutCmd(ssid), m.spinner.Tick)
-
-	case key.Matches(msg, m.keys.Back):
-		m.state = viewNetworksList
-		m.clearStatus()
-	}
-
-	return cmds
-}
-
-// =============================================================================
-// View
-// =============================================================================
-
-func (m model) View() string {
-	availableWidth := m.width - appStyle.GetHorizontalFrameSize()
-
-	header := m.headerView(availableWidth)
-	m.keys.currentState = m.state
-	helpText := m.help.View(m.keys)
-	footer := m.footerView(availableWidth, helpText)
-
-	headerHeight := lipgloss.Height(header)
-	footerHeight := lipgloss.Height(footer)
-	contentHeight := m.height - appStyle.GetVerticalFrameSize() - headerHeight - footerHeight
-	if contentHeight < 0 {
-		contentHeight = 0
-	}
-
-	var content string
-	switch m.state {
-	case viewNetworksList:
-		content = m.renderNetworksList(availableWidth, contentHeight)
-	case viewKnownNetworksList:
-		content = m.renderKnownNetworksList(availableWidth, contentHeight)
-	case viewPasswordInput:
-		content = m.renderPasswordInput(availableWidth, contentHeight)
-	case viewHiddenNetworkInput:
-		content = m.renderHiddenNetworkInput(availableWidth, contentHeight)
-	case viewConnecting:
-		content = m.renderConnecting(availableWidth, contentHeight)
-	case viewConnectionResult:
-		content = m.renderConnectionResult(availableWidth, contentHeight)
-	case viewActiveConnectionInfo:
-		content = m.activeConnInfoViewport.View()
-	case viewConfirmDisconnect:
-<<<<<<< HEAD
-		content = m.renderConfirmDialog("Disconnect from", availableWidth, contentHeight)
-	case viewConfirmForget:
-		content = m.renderConfirmDialog("Forget network", availableWidth, contentHeight)
-	case viewConfirmOpenNetwork:
-		content = m.renderConfirmOpenNetwork(availableWidth, contentHeight)
-	}
-
-	return appStyle.Render(lipgloss.JoinVertical(lipgloss.Top, header, content, footer))
-}
-
-func (m model) headerView(width int) string {
-	title := titleStyle.Render(appName)
-
-	// Scanning indicator
-	scanIndicator := ""
-	if m.isScanning {
-		scanIndicator = connectingStyle.Render(" " + m.spinner.View() + " Scanning...")
-	}
-
-	// Wi-Fi status
-	var status string
-	if m.wifiEnabled {
-		status = "Wi-Fi: " + wifiStatusEnabled.Render("Enabled ✔")
-	} else {
-		status = "Wi-Fi: " + wifiStatusDisabled.Render("Disabled ✘")
-	}
-
-	// Layout calculation
-	titleWidth := lipgloss.Width(title)
-	statusWidth := lipgloss.Width(status)
-	scanWidth := lipgloss.Width(scanIndicator)
-
-	totalWidth := titleWidth + statusWidth + scanWidth
-	if totalWidth >= width {
-		spacing := width - titleWidth - statusWidth
-		if spacing < 1 {
-			spacing = 1
-		}
-		return lipgloss.JoinHorizontal(lipgloss.Left, title, strings.Repeat(" ", spacing), status)
-=======
-		currMainS = lipgloss.JoinVertical(lipgloss.Center, fmt.Sprintf("Disconnect from %s ?", m.selectedAP.StyledTitle()), "\n", lipgloss.NewStyle().Foreground(ansFaintTextColor).Render("(Enter to confirm, Esc to cancel)"))
-	case viewConfirmForget:
-		currMainS = lipgloss.JoinVertical(lipgloss.Center, fmt.Sprintf("Forget profile for\n%s ?", m.selectedAP.StyledTitle()), "\n", lipgloss.NewStyle().Foreground(ansFaintTextColor).Render("(Enter to confirm, Esc to cancel)"))
-	}
-	if m.state != viewNetworksList && m.state != viewActiveConnectionInfo {
-		currMainS = lipgloss.Place(avW, cdh, lipgloss.Center, lipgloss.Center, currMainS)
->>>>>>> ceb86306
-	}
-
-	remainingSpace := width - totalWidth
-	leftSpace := remainingSpace / 2
-	rightSpace := remainingSpace - leftSpace
-
-	if leftSpace < 1 {
-		leftSpace = 1
-	}
-	if rightSpace < 1 {
-		rightSpace = 1
-	}
-
-	return lipgloss.JoinHorizontal(lipgloss.Left,
-		title,
-		strings.Repeat(" ", leftSpace),
-		scanIndicator,
-		strings.Repeat(" ", rightSpace),
-		status)
-}
-<<<<<<< HEAD
-
-func (m model) footerView(width int, helpText string) string {
-	return lipgloss.PlaceHorizontal(width, lipgloss.Center, helpGlobalStyle.Render(helpText))
-}
-
-func (m model) renderNetworksList(width, height int) string {
-	listView := m.wifiList.View()
-
-	if m.isFiltering {
-		filterView := filterInputStyle.Render(m.filterInput.View())
-		listView = lipgloss.JoinVertical(lipgloss.Top, listView, "", filterView)
-	}
-
-	// Center the list if width constraints are set
-	if networkListWidthPercent > 0 || networkListFixedWidth > 0 {
-		listView = lipgloss.PlaceHorizontal(width, lipgloss.Center, listView)
-	}
-
-	// Add status message if present and not loading
-	if m.connectionStatusMsg != "" && !m.isLoading {
-		listView = lipgloss.JoinVertical(lipgloss.Top, listView, m.connectionStatusMsg)
-	}
-
-	return listView
-}
-
-func (m model) renderKnownNetworksList(width, height int) string {
-	if m.isLoading {
-		spinnerView := lipgloss.JoinHorizontal(lipgloss.Left, m.spinner.View()+" ", m.knownWifiList.Title)
-		return lipgloss.Place(width, height, lipgloss.Center, lipgloss.Center, spinnerView)
-	}
-
-	listView := m.knownWifiList.View()
-	if networkListWidthPercent > 0 || networkListFixedWidth > 0 {
-		listView = lipgloss.PlaceHorizontal(width, lipgloss.Center, listView)
-	}
-	return listView
-}
-
-func (m model) renderPasswordInput(width, height int) string {
-	prompt := fmt.Sprintf("Password for %s:", m.selectedAP.DisplaySSID())
-	if m.connectionStatusMsg != "" {
-		prompt = m.connectionStatusMsg
-	}
-
-	promptWidth := m.passwordInput.Width + lipgloss.Width(m.passwordInput.Prompt) +
-		passwordInputContainerStyle.GetHorizontalFrameSize() + 4
-	if promptWidth > width*4/5 {
-		promptWidth = width * 4 / 5
-	}
-	if promptWidth < passwordInputMinWidth {
-		promptWidth = passwordInputMinWidth
-	}
-
-	centeredPrompt := lipgloss.NewStyle().Width(promptWidth).Align(lipgloss.Center).Render(prompt)
-	inputView := m.passwordInput.View()
-
-	block := lipgloss.JoinVertical(lipgloss.Top, centeredPrompt, inputView)
-	if m.passwordInput.Err != nil {
-		block = lipgloss.JoinVertical(lipgloss.Top, block, errorStyle.Render(m.passwordInput.Err.Error()))
-	}
-
-	content := passwordInputContainerStyle.Render(block)
-	return lipgloss.Place(width, height, lipgloss.Center, lipgloss.Center, content)
-}
-
-func (m model) renderHiddenNetworkInput(width, height int) string {
-	prompt := "Enter the name of the hidden network:"
-
-	promptWidth := m.hiddenSSIDInput.Width + lipgloss.Width(m.hiddenSSIDInput.Prompt) +
-		passwordInputContainerStyle.GetHorizontalFrameSize() + 4
-	if promptWidth > width*4/5 {
-		promptWidth = width * 4 / 5
-	}
-	if promptWidth < passwordInputMinWidth {
-		promptWidth = passwordInputMinWidth
-	}
-
-	centeredPrompt := lipgloss.NewStyle().Width(promptWidth).Align(lipgloss.Center).Render(prompt)
-	inputView := m.hiddenSSIDInput.View()
-
-	block := lipgloss.JoinVertical(lipgloss.Top, centeredPrompt, inputView)
-	content := passwordInputContainerStyle.Render(block)
-	return lipgloss.Place(width, height, lipgloss.Center, lipgloss.Center, content)
-}
-
-func (m model) renderConnecting(width, height int) string {
-	content := connectingStyle.Render(fmt.Sprintf("\n%s %s\n", m.spinner.View(), m.connectionStatusMsg))
-	return lipgloss.Place(width, height, lipgloss.Center, lipgloss.Center, content)
-}
-
-func (m model) renderConnectionResult(width, height int) string {
-	msgWidth := width * 3 / 4
-	if msgWidth > 80 {
-		msgWidth = 80
-	}
-	if msgWidth < 40 {
-		msgWidth = 40
-	}
-
-	wrappedMsg := lipgloss.NewStyle().Width(msgWidth).Align(lipgloss.Center).Render(m.connectionStatusMsg)
-	hint := lipgloss.NewStyle().Foreground(colorFaint).Render("(Press Enter or Esc to return)")
-
-	content := lipgloss.JoinVertical(lipgloss.Center, wrappedMsg, "", hint)
-	return lipgloss.Place(width, height, lipgloss.Center, lipgloss.Center, content)
-}
-
-func (m model) renderConfirmDialog(action string, width, height int) string {
-	message := fmt.Sprintf("%s\n%s?", action, m.selectedAP.DisplaySSID())
-	hint := lipgloss.NewStyle().Foreground(colorFaint).Render("(Enter to confirm, Esc to cancel)")
-
-	content := lipgloss.JoinVertical(lipgloss.Center, message, "", hint)
-	return lipgloss.Place(width, height, lipgloss.Center, lipgloss.Center, content)
-}
-
-func (m model) renderConfirmOpenNetwork(width, height int) string {
-	warning := warningStyle.Render("⚠️  This is an open (unencrypted) network")
-	message := fmt.Sprintf("Connect to %s?", m.selectedAP.DisplaySSID())
-	hint := lipgloss.NewStyle().Foreground(colorFaint).Render("(Enter to confirm, Esc to cancel)")
-
-	content := lipgloss.JoinVertical(lipgloss.Center, warning, "", message, "", hint)
-	return lipgloss.Place(width, height, lipgloss.Center, lipgloss.Center, content)
-}
-
-func formatConnectionDetails(details *gonetworkmanager.DeviceIPDetail) string {
-	lines := []string{
-		fmt.Sprintf("Device:      %s (%s)", details.Device, details.Type),
-		fmt.Sprintf("State:       %s", details.State),
-		fmt.Sprintf("Connection:  %s", details.Connection),
-		fmt.Sprintf("MAC Address: %s", details.Mac),
-		"",
-		"IPv4:",
-		fmt.Sprintf("  Address:   %s", details.IPv4),
-		fmt.Sprintf("  Netmask:   %s", details.NetV4),
-		fmt.Sprintf("  Gateway:   %s", details.GatewayV4),
-		fmt.Sprintf("  DNS:       %s", strings.Join(details.DNS, ", ")),
-	}
-
-	if details.IPv6 != "" {
-		lines = append(lines, "",
-			"IPv6:",
-			fmt.Sprintf("  Address:   %s", details.IPv6),
-			fmt.Sprintf("  Prefix:    %s", details.NetV6),
-			fmt.Sprintf("  Gateway:   %s", details.GatewayV6))
-	}
-
-	return strings.Join(lines, "\n")
-}
-
-// =============================================================================
-// Main
-// =============================================================================
-
-func main() {
-	// Panic recovery
-	defer func() {
-		if r := recover(); r != nil {
-			fmt.Fprintf(os.Stderr, "Application crashed: %v\n", r)
-			os.Exit(1)
-		}
-	}()
-
-	// Check for nmcli
-	if err := checkNmcliAvailable(); err != nil {
-		fmt.Fprintf(os.Stderr, "Error: %v\n", err)
-		fmt.Fprintln(os.Stderr, "This application requires NetworkManager to function.")
-		os.Exit(1)
-	}
-
-	// Setup logging
-	logFile, err := tea.LogToFile(debugLogFile, "debug")
-	if err != nil {
-		fmt.Fprintf(os.Stderr, "Warning: Could not create log file: %v\n", err)
-	} else {
-		defer logFile.Close()
-	}
-
-	// Run the application
-	program := tea.NewProgram(initialModel(), tea.WithAltScreen())
-	if _, err := program.Run(); err != nil {
-		fmt.Fprintf(os.Stderr, "Error running application: %v\n", err)
-		os.Exit(1)
-	}
-}
-
-func checkNmcliAvailable() error {
-	// Check common location first
-	if _, err := os.Stat("/usr/bin/nmcli"); err == nil {
-		return nil
-	}
-
-	// Try running nmcli
-	cmd := exec.Command("nmcli", "--version")
-	if err := cmd.Run(); err != nil {
-		return fmt.Errorf("'nmcli' is not installed or not found in PATH")
-	}
-
-	return nil
-}
-=======
-func (m model) headerView(w int) string {
-	t := titleStyle.Render(appName)
-
-	// Scanning indicator
-	scanIndicator := ""
-	if m.isScanning {
-		scanIndicator = connectingStyle.Render(" " + m.spinner.View() + " Scanning...")
-	}
-
-	s := "Wi-Fi: "
-	if m.wifiEnabled {
-		s += wifiStatusStyleEnabled.Render("Enabled 󰄬")
-	} else {
-		s += wifiStatusStyleDisabled.Render("Disabled ✘")
-	}
-
-	// Calculate spacing
-	fixedWidth := lipgloss.Width(t) + lipgloss.Width(s)
-	scanWidth := lipgloss.Width(scanIndicator)
-	totalWidth := fixedWidth + scanWidth
-
-	if totalWidth >= w {
-		// Not enough space, just show title and status
-		sp := w - fixedWidth
-		if sp < 1 {
-			sp = 1
-		}
-		return lipgloss.JoinHorizontal(lipgloss.Left, t, strings.Repeat(" ", sp), s)
-	}
-
-	// Distribute remaining space
-	remainingSpace := w - totalWidth
-	leftSpace := remainingSpace / 2
-	rightSpace := remainingSpace - leftSpace
-
-	if leftSpace < 1 {
-		leftSpace = 1
-	}
-	if rightSpace < 1 {
-		rightSpace = 1
-	}
-
-	return lipgloss.JoinHorizontal(lipgloss.Left, t, strings.Repeat(" ", leftSpace), scanIndicator, strings.Repeat(" ", rightSpace), s)
-}
-func (m model) footerView(w int, h string) string { /* Same */
-	return lipgloss.PlaceHorizontal(w, lipgloss.Center, helpGlobalStyle.Render(h))
-}
-
-func main() { /* Same log setup */
-	logOut := io.Discard
-	var logFH *os.File
-	if os.Getenv("DEBUG_TEA") != "" {
-		var err error
-		logFH, err = os.OpenFile(debugLogFile, os.O_RDWR|os.O_CREATE|os.O_APPEND, 0666)
-		if err != nil {
-			fmt.Fprintf(os.Stderr, "Err open log %s: %v\n", debugLogFile, err)
-		} else {
-			logOut = logFH
-			defer func() {
-				log.Println("--- NMTUI Log End ---")
-				if err := logFH.Close(); err != nil {
-					fmt.Fprintf(os.Stderr, "Err close log: %v\n", err)
-				}
-			}()
-		}
-	}
-	log.SetOutput(logOut)
-	log.SetFlags(log.Ltime | log.Lshortfile)
-	if os.Getenv("DEBUG_TEA") != "" && logOut != io.Discard {
-		log.Println("--- NMTUI Log Start ---")
-	}
-	im := initialModel()
-	p := tea.NewProgram(im, tea.WithAltScreen(), tea.WithMouseCellMotion())
-	fm, err := p.Run()
-	if err != nil {
-		log.Printf("Err run TUI: %v", err)
-		if fmm, ok := fm.(model); ok {
-			log.Printf("Final model on err: %+v", fmm)
-		}
-		if logOut == io.Discard {
-			fmt.Fprintf(os.Stderr, "Err run TUI: %v\n", err)
-		}
-		os.Exit(1)
-	}
-}
-
->>>>>>> ceb86306
+// Package main implements a Terminal User Interface (TUI) for managing NetworkManager Wi-Fi connections.
+// It allows users to scan for networks, connect to secured and open networks, view connection details,
+// manage known profiles, and toggle Wi-Fi radio status.
+package main
+
+import (
+	"encoding/json"
+	"fmt"
+	"io"
+	"log"
+	"os"
+	"sort"
+	"strconv"
+	"strings"
+
+	"github.com/charmbracelet/bubbles/help"
+	"github.com/charmbracelet/bubbles/key"
+	"github.com/charmbracelet/bubbles/list"
+	"github.com/charmbracelet/bubbles/spinner"
+	"github.com/charmbracelet/bubbles/textinput"
+	"github.com/charmbracelet/bubbles/viewport"
+	tea "github.com/charmbracelet/bubbletea"
+	"github.com/charmbracelet/lipgloss"
+
+	"nmtui/gonetworkmanager" // Local package for NetworkManager interactions
+)
+
+const (
+	debugLogFile            = "nmtui-debug.log"
+	appName                 = "Network Manager"
+	cacheFile               = "/tmp/nmtui-cache.json"
+	helpBarMaxWidth         = 80
+	helpBarWidthPercent     = 0.80
+	networkListFixedWidth   = 100
+	networkListWidthPercent = 0.85
+)
+
+// --- Styles Definition ---
+var (
+	appStyle = lipgloss.NewStyle().Margin(1, 1)
+
+	ansPrimaryColor   = lipgloss.Color("5")
+	ansSecondaryColor = lipgloss.Color("4")
+	ansAccentColor    = lipgloss.Color("6")
+	ansSuccessColor   = lipgloss.Color("2")
+	ansErrorColor     = lipgloss.Color("1")
+	ansFaintTextColor = lipgloss.Color("8")
+	ansTextColor      = lipgloss.Color("7")
+
+	titleStyle            = lipgloss.NewStyle().Bold(true).Foreground(ansPrimaryColor).Padding(0, 1).MarginBottom(1)
+	listTitleStyle        = lipgloss.NewStyle().Foreground(ansSecondaryColor).Padding(0, 1).Bold(true)
+	listItemStyle         = lipgloss.NewStyle().PaddingLeft(2).Foreground(ansTextColor)
+	listSelectedItemStyle = lipgloss.NewStyle().PaddingLeft(1).Foreground(ansPrimaryColor).Bold(true)
+	listDescStyle         = lipgloss.NewStyle().PaddingLeft(2).Foreground(ansFaintTextColor)
+	listSelectedDescStyle = lipgloss.NewStyle().PaddingLeft(1).Foreground(ansPrimaryColor)
+	listNoItemsStyle      = lipgloss.NewStyle().Faint(true).Margin(1, 0).Align(lipgloss.Center).Foreground(ansFaintTextColor)
+
+	statusMessageBaseStyle     = lipgloss.NewStyle().MarginTop(1)
+	errorStyle                 = statusMessageBaseStyle.Copy().Foreground(ansErrorColor).Bold(true)
+	connectingStyle            = lipgloss.NewStyle().Foreground(ansAccentColor)
+	successStyle               = statusMessageBaseStyle.Copy().Foreground(ansSuccessColor).Bold(true)
+	infoBoxStyle               = lipgloss.NewStyle().Border(lipgloss.RoundedBorder(), true).BorderForeground(ansAccentColor).Padding(1, 2).MarginTop(1)
+	toggleHiddenStatusMsgStyle = statusMessageBaseStyle.Copy().Foreground(ansFaintTextColor)
+
+	passwordPromptStyle         = lipgloss.NewStyle().Foreground(ansFaintTextColor)
+	passwordInputContainerStyle = lipgloss.NewStyle().Padding(1).MarginTop(1).Border(lipgloss.NormalBorder(), true).BorderForeground(ansFaintTextColor)
+
+	helpGlobalStyle = lipgloss.NewStyle().Foreground(ansFaintTextColor)
+
+	wifiStatusStyleEnabled     = lipgloss.NewStyle().Foreground(ansSuccessColor)
+	wifiStatusStyleDisabled    = lipgloss.NewStyle().Foreground(ansErrorColor)
+	listTitleHiddenStatusStyle = lipgloss.NewStyle().Foreground(ansFaintTextColor).Italic(true)
+)
+
+type viewState int
+
+const (
+	viewNetworksList viewState = iota
+	viewPasswordInput
+	viewConnecting
+	viewConnectionResult
+	viewActiveConnectionInfo
+	viewConfirmDisconnect
+	viewConfirmForget
+)
+
+type itemDelegate struct{}
+
+func (d itemDelegate) Height() int                             { return 2 }
+func (d itemDelegate) Spacing() int                            { return 1 }
+func (d itemDelegate) Update(_ tea.Msg, _ *list.Model) tea.Cmd { return nil }
+func (d itemDelegate) Render(w io.Writer, m list.Model, index int, listItem list.Item) {
+	i, ok := listItem.(wifiAP)
+	if !ok {
+		return
+	}
+	var title, desc string
+	if index == m.Index() {
+		title = listSelectedItemStyle.Render("▸ " + i.StyledTitle())
+		desc = listSelectedDescStyle.Render("  " + i.Description())
+	} else {
+		title = listItemStyle.Render("  " + i.StyledTitle())
+		desc = listDescStyle.Render("  " + i.Description())
+	}
+	fmt.Fprintf(w, "%s\n%s", title, desc)
+}
+
+type wifiAP struct {
+	gonetworkmanager.WifiAccessPoint
+	IsKnown   bool
+	IsActive  bool
+	Interface string
+}
+
+func (ap wifiAP) getSSIDFromScannedAP() string {
+	if ap.WifiAccessPoint == nil {
+		return ""
+	}
+	return ap.WifiAccessPoint[gonetworkmanager.NmcliFieldWifiSSID]
+}
+func (ap wifiAP) StyledTitle() string {
+	ssid := ap.getSSIDFromScannedAP()
+	if ssid == "" || ssid == "--" {
+		ssid = "<Hidden Network>"
+	}
+	indicator := ""
+	if ap.IsActive {
+		indicator += lipgloss.NewStyle().Foreground(ansSuccessColor).Render(" ")
+	}
+	if ap.IsKnown && !ap.IsActive {
+		indicator += lipgloss.NewStyle().Foreground(ansAccentColor).Render(" ★")
+	}
+	return fmt.Sprintf("%s%s", ssid, indicator)
+}
+func (ap wifiAP) Title() string { return ap.StyledTitle() }
+func (ap wifiAP) Description() string {
+	signalStr, security := "", ""
+	if ap.WifiAccessPoint != nil {
+		signalStr = ap.WifiAccessPoint[gonetworkmanager.NmcliFieldWifiSignal]
+		security = ap.WifiAccessPoint[gonetworkmanager.NmcliFieldWifiSecurity]
+	}
+	descParts := []string{}
+	labelStyle := lipgloss.NewStyle().Foreground(ansFaintTextColor)
+
+	signalVal, _ := strconv.Atoi(signalStr)
+
+	// If this is a known network with no signal, it's out of range
+	if ap.IsKnown && signalVal == 0 {
+		descParts = append(descParts, labelStyle.Render("Known (Out of Range)"))
+	} else if signalStr != "" {
+		var sStyle lipgloss.Style
+		switch {
+		case signalVal > 70:
+			sStyle = lipgloss.NewStyle().Foreground(ansSuccessColor)
+		case signalVal > 40:
+			sStyle = lipgloss.NewStyle().Foreground(lipgloss.Color("3"))
+		default:
+			sStyle = lipgloss.NewStyle().Foreground(ansErrorColor)
+		}
+		descParts = append(descParts, fmt.Sprintf("%s %s", labelStyle.Render("Signal:"), sStyle.Render(signalStr+"%")))
+	}
+
+	if security == "" || security == "--" {
+		security = "Open"
+	}
+	descParts = append(descParts, fmt.Sprintf("%s %s", labelStyle.Render("Security:"), labelStyle.Render(security)))
+	return strings.Join(descParts, labelStyle.Render(" | "))
+}
+func (ap wifiAP) FilterValue() string {
+	ssid := ap.getSSIDFromScannedAP()
+	if ssid == "" || ssid == "--" {
+		return "<Hidden Network>"
+	}
+	return ssid
+}
+
+type wifiListLoadedMsg struct {
+	allAps []wifiAP
+	err    error
+}
+type connectionAttemptMsg struct {
+	ssid                 string
+	success              bool
+	err                  error
+	WasKnownAttemptNoPsk bool
+}
+type wifiStatusMsg struct {
+	enabled bool
+	err     error
+}
+type knownNetworksMsg struct {
+	knownProfiles        map[string]gonetworkmanager.ConnectionProfile
+	activeWifiConnection *gonetworkmanager.ConnectionProfile
+	activeWifiDevice     string
+}
+type activeConnInfoMsg struct {
+	details *gonetworkmanager.DeviceIPDetail
+	err     error
+}
+type disconnectResultMsg struct {
+	success bool
+	err     error
+	ssid    string
+}
+type forgetNetworkResultMsg struct {
+	ssid    string
+	success bool
+	err     error
+}
+
+type keyMap struct {
+	Connect, Refresh, Quit, Back, Help, Filter, ToggleWifi, Disconnect, Info, ToggleHidden, Forget key.Binding
+	currentState                                                                                   viewState
+}
+
+func (k keyMap) ShortHelp() []key.Binding {
+	b := []key.Binding{k.Help}
+	switch k.currentState {
+	case viewNetworksList:
+		b = append(b, k.Connect, k.Refresh, k.Filter, k.ToggleWifi)
+	case viewPasswordInput, viewConnectionResult, viewConfirmDisconnect, viewConfirmForget:
+		b = append(b, k.Connect, k.Back)
+	case viewActiveConnectionInfo:
+		b = append(b, k.Back)
+	}
+	return append(b, k.Quit)
+}
+func (k keyMap) FullHelp() [][]key.Binding {
+	switch k.currentState {
+	default: // viewNetworksList
+		return [][]key.Binding{
+			{k.Help, k.Connect, k.Back, k.Quit},
+			{k.Refresh, k.Filter, k.ToggleHidden, k.ToggleWifi},
+			{k.Disconnect, k.Forget, k.Info},
+		}
+	}
+}
+
+var defaultKeyBindings = keyMap{
+	Connect:      key.NewBinding(key.WithKeys("enter"), key.WithHelp("enter", "select/conn/confirm")),
+	Refresh:      key.NewBinding(key.WithKeys("r"), key.WithHelp("r", "refresh")),
+	Quit:         key.NewBinding(key.WithKeys("q", "ctrl+c"), key.WithHelp("q", "quit")),
+	Back:         key.NewBinding(key.WithKeys("esc"), key.WithHelp("esc", "back/cancel")),
+	Help:         key.NewBinding(key.WithKeys("?"), key.WithHelp("?", "help")),
+	Filter:       key.NewBinding(key.WithKeys("/"), key.WithHelp("/", "filter")),
+	ToggleWifi:   key.NewBinding(key.WithKeys("t"), key.WithHelp("t", "toggle Wi-Fi")),
+	Disconnect:   key.NewBinding(key.WithKeys("d"), key.WithHelp("d", "disconnect")),
+	Forget:       key.NewBinding(key.WithKeys("ctrl+f"), key.WithHelp("ctrl+f", "forget")),
+	Info:         key.NewBinding(key.WithKeys("i"), key.WithHelp("i", "info")),
+	ToggleHidden: key.NewBinding(key.WithKeys("u"), key.WithHelp("u", "unnamed nets")),
+}
+
+type model struct {
+	state                       viewState
+	previousState               viewState
+	wifiList                    list.Model
+	knownWifiList               list.Model
+	passwordInput               textinput.Model
+	filterInput                 textinput.Model
+	spinner                     spinner.Model
+	activeConnInfoViewport      viewport.Model
+	selectedAP                  wifiAP
+	connectionStatusMsg         string
+	lastConnectionWasSuccessful bool
+	wifiEnabled                 bool
+	knownProfiles               map[string]gonetworkmanager.ConnectionProfile
+	activeWifiConnection        *gonetworkmanager.ConnectionProfile
+	activeWifiDevice            string
+	allScannedAps               []wifiAP
+	showHiddenNetworks          bool
+	isLoading                   bool
+	isScanning                  bool
+	isFiltering                 bool
+	filterQuery                 string
+	width, height               int
+	listDisplayWidth            int
+	keys                        keyMap
+	help                        help.Model
+}
+
+func initialModel() model {
+	delegate := itemDelegate{}
+	l := list.New([]list.Item{}, delegate, 0, 0)
+	l.Title = "Scanning for Wi-Fi Networks..."
+	l.Styles.Title = listTitleStyle
+	l.SetShowStatusBar(true)
+	l.SetStatusBarItemName("network", "networks")
+	l.SetShowHelp(false)
+	l.DisableQuitKeybindings()
+	l.Styles.NoItems = listNoItemsStyle.Copy().SetString("No Wi-Fi. Try (r)efresh, (t)oggle Wi-Fi, (u)nnamed.")
+	l.Styles.FilterPrompt = lipgloss.NewStyle().Foreground(ansPrimaryColor)
+	l.Styles.FilterCursor = lipgloss.NewStyle().Foreground(ansPrimaryColor)
+	l.AdditionalShortHelpKeys = func() []key.Binding {
+		return []key.Binding{defaultKeyBindings.Filter, defaultKeyBindings.Refresh, defaultKeyBindings.ToggleHidden}
+	}
+	l.AdditionalFullHelpKeys = l.AdditionalShortHelpKeys
+
+	ti := textinput.New()
+	ti.Placeholder = "Network Password"
+	ti.EchoMode = textinput.EchoPassword
+	ti.CharLimit = 63
+	ti.Prompt = passwordPromptStyle.Render("🔑 Password: ")
+	ti.EchoCharacter = '•'
+	ti.Cursor.Style = lipgloss.NewStyle().Foreground(ansAccentColor)
+
+	fi := textinput.New()
+	fi.Placeholder = "Type to filter..."
+	fi.CharLimit = 100
+	fi.Prompt = "/ "
+	fi.Cursor.Style = lipgloss.NewStyle().Foreground(ansPrimaryColor)
+
+	s := spinner.New()
+	s.Spinner = spinner.Globe
+	s.Style = connectingStyle
+	vp := viewport.New(0, 0)
+	vp.Style = infoBoxStyle.Copy()
+	h := help.New()
+	h.ShowAll = false
+	subtleHelp := lipgloss.NewStyle().Foreground(ansFaintTextColor)
+	h.Styles = help.Styles{ShortKey: subtleHelp, ShortDesc: subtleHelp, FullKey: subtleHelp, FullDesc: subtleHelp, Ellipsis: subtleHelp.Copy()}
+	pl := list.New([]list.Item{}, delegate, 0, 0)
+	pl.Title = "Known Wi-Fi Profiles"
+	pl.Styles.Title = listTitleStyle
+	pl.SetShowStatusBar(false)
+	pl.SetShowHelp(false)
+	pl.DisableQuitKeybindings()
+	pl.Styles.NoItems = listNoItemsStyle.Copy().SetString("No known Wi-Fi profiles found.")
+
+	m := model{
+		state:                  viewNetworksList,
+		wifiList:               l,
+		knownWifiList:          pl,
+		passwordInput:          ti,
+		filterInput:            fi,
+		spinner:                s,
+		activeConnInfoViewport: vp,
+		isLoading:              true,
+		isScanning:             true,
+		isFiltering:            false,
+		filterQuery:            "",
+		keys:                   defaultKeyBindings,
+		help:                   h,
+		knownProfiles:          make(map[string]gonetworkmanager.ConnectionProfile),
+		showHiddenNetworks:     false,
+	}
+	m.keys.currentState = m.state
+
+	// Load cached networks if available
+	if cachedAps := loadCachedNetworks(); cachedAps != nil {
+		m.allScannedAps = cachedAps
+		m.processAndSetWifiList(cachedAps)
+	}
+
+	return m
+}
+
+func (m model) Init() tea.Cmd {
+	return tea.Batch(getWifiStatusInternalCmd(), fetchKnownNetworksCmd(), fetchWifiNetworksCmd(true), m.spinner.Tick)
+}
+
+func loadCachedNetworks() []wifiAP {
+	data, err := os.ReadFile(cacheFile)
+	if err != nil {
+		return nil
+	}
+	var cached []wifiAP
+	if err := json.Unmarshal(data, &cached); err != nil {
+		return nil
+	}
+	return cached
+}
+
+func saveCachedNetworks(aps []wifiAP) {
+	data, err := json.Marshal(aps)
+	if err != nil {
+		return
+	}
+	os.WriteFile(cacheFile, data, 0644)
+}
+
+func fetchWifiNetworksCmd(rescan bool) tea.Cmd { /* Same */
+	return func() tea.Msg {
+		log.Printf("Cmd: Fetching Wi-Fi networks (rescan: %t)...", rescan)
+		apsRaw, err := gonetworkmanager.GetWifiList(rescan)
+		var aps []wifiAP
+		if err == nil {
+			aps = make([]wifiAP, len(apsRaw))
+			for i, r := range apsRaw {
+				aps[i] = wifiAP{WifiAccessPoint: r}
+			}
+			log.Printf("Cmd: Fetched %d Wi-Fi networks.", len(apsRaw))
+		} else {
+			log.Printf("Cmd: Error fetching Wi-Fi list: %v", err)
+		}
+		return wifiListLoadedMsg{allAps: aps, err: err}
+	}
+}
+func connectToWifiCmd(ssid, pw string, knownNoPsk bool) tea.Cmd { /* Same */
+	return func() tea.Msg {
+		log.Printf("Cmd: Connect to SSID: '%s', WasKnownNoPsk: %t", ssid, knownNoPsk)
+		_, err := gonetworkmanager.ConnectToWifiRobustly(ssid, "*", ssid, pw, false)
+		if err != nil {
+			log.Printf("Cmd: Connect error for '%s': %v", ssid, err)
+		} else {
+			log.Printf("Cmd: Connect for '%s' appears successful.", ssid)
+		}
+		return connectionAttemptMsg{ssid: ssid, success: err == nil, err: err, WasKnownAttemptNoPsk: knownNoPsk}
+	}
+}
+func getWifiStatusInternalCmd() tea.Cmd { /* Same */
+	return func() tea.Msg {
+		log.Printf("Cmd: Getting Wi-Fi status...")
+		st, err := gonetworkmanager.GetWifiStatus()
+		enabled := false
+		if err == nil && st == "enabled" {
+			enabled = true
+		}
+		if err != nil {
+			log.Printf("Cmd: Error getting Wi-Fi status: %v", err)
+		}
+		return wifiStatusMsg{enabled: enabled, err: err}
+	}
+}
+func toggleWifiCmd(enable bool) tea.Cmd { /* Same */
+	return func() tea.Msg {
+		log.Printf("Cmd: Toggling Wi-Fi to %t...", enable)
+		var err error
+		if enable {
+			_, err = gonetworkmanager.WifiEnable()
+		} else {
+			_, err = gonetworkmanager.WifiDisable()
+		}
+		if err != nil {
+			log.Printf("Cmd: Error toggling Wi-Fi: %v", err)
+			return wifiStatusMsg{enabled: !enable, err: err}
+		}
+		return wifiStatusMsg{enabled: enable, err: nil}
+	}
+}
+func fetchKnownNetworksCmd() tea.Cmd {
+	return func() tea.Msg {
+		log.Printf("Cmd: Fetching known networks...")
+		profiles, err := gonetworkmanager.GetConnectionProfilesList(false)
+		if err != nil {
+			log.Printf("Cmd: Error fetching known profiles: %v", err)
+			return knownNetworksMsg{}
+		}
+
+		log.Printf("Cmd: Got %d total profiles", len(profiles))
+
+		known := make(map[string]gonetworkmanager.ConnectionProfile)
+		var activeConn *gonetworkmanager.ConnectionProfile
+		var activeDev string
+
+		activeDevProfiles, _ := gonetworkmanager.GetConnectionProfilesList(true)
+		log.Printf("Cmd: Got %d active profiles", len(activeDevProfiles))
+
+		activeUUIDs := make(map[string]struct{})
+		for _, adp := range activeDevProfiles {
+			connType := adp[gonetworkmanager.NmcliFieldConnectionType]
+			log.Printf("Cmd: Active profile type: '%s', UUID: %s", connType, adp[gonetworkmanager.NmcliFieldConnectionUUID])
+			if connType == gonetworkmanager.ConnectionTypeWifi {
+				activeUUIDs[adp[gonetworkmanager.NmcliFieldConnectionUUID]] = struct{}{}
+			}
+		}
+
+		for _, p := range profiles {
+			connType := p[gonetworkmanager.NmcliFieldConnectionType]
+			log.Printf("Cmd: Profile '%s' type: '%s'", p[gonetworkmanager.NmcliFieldConnectionName], connType)
+
+			if connType == gonetworkmanager.ConnectionTypeWifi {
+				ssid := gonetworkmanager.GetSSIDFromProfile(p)
+				log.Printf("Cmd: WiFi profile SSID from fields: '%s'", ssid)
+
+				// If SSID is not in the profile (which happens with 'nmcli connection show --order name'),
+				// use the connection name as the SSID for WiFi connections
+				if ssid == "" {
+					ssid = p[gonetworkmanager.NmcliFieldConnectionName]
+					log.Printf("Cmd: Using connection name as SSID: '%s'", ssid)
+				}
+
+				if ssid != "" {
+					known[ssid] = p
+					if _, isActive := activeUUIDs[p[gonetworkmanager.NmcliFieldConnectionUUID]]; isActive {
+						pCopy := make(gonetworkmanager.ConnectionProfile)
+						for k, v := range p {
+							pCopy[k] = v
+						}
+						activeConn = &pCopy
+						activeDev = p[gonetworkmanager.NmcliFieldConnectionDevice]
+						log.Printf("Cmd: Found active WiFi connection: %s (device: %s)", ssid, activeDev)
+					}
+				}
+			}
+		}
+
+		log.Printf("Cmd: Found %d known Wi-Fi profiles. Active: %v", len(known), activeConn != nil)
+		return knownNetworksMsg{knownProfiles: known, activeWifiConnection: activeConn, activeWifiDevice: activeDev}
+	}
+}
+func fetchActiveConnInfoCmd(devName string) tea.Cmd { /* Same */
+	return func() tea.Msg {
+		if devName == "" {
+			log.Printf("Cmd: fetchActiveConnInfo called with no device.")
+			return activeConnInfoMsg{nil, fmt.Errorf("no active Wi-Fi device")}
+		}
+		log.Printf("Cmd: Fetching IP details for device: %s", devName)
+		details, err := gonetworkmanager.GetDeviceInfoIPDetail(devName)
+		if err != nil {
+			log.Printf("Cmd: Error fetching IP details for %s: %v", devName, err)
+		}
+		return activeConnInfoMsg{details: details, err: err}
+	}
+}
+func disconnectWifiCmd(profileID string) tea.Cmd { /* Same */
+	return func() tea.Msg {
+		log.Printf("Cmd: Attempting to disconnect profile: %s", profileID)
+		_, err := gonetworkmanager.ConnectionDown(profileID)
+		if err != nil {
+			log.Printf("Cmd: Error disconnecting %s: %v", profileID, err)
+		}
+		return disconnectResultMsg{success: err == nil, err: err, ssid: profileID}
+	}
+}
+func forgetNetworkCmd(profileID, ssidForMsg string) tea.Cmd { /* Same */
+	return func() tea.Msg {
+		log.Printf("Cmd: Attempting to forget profile ID: '%s' (SSID: '%s')", profileID, ssidForMsg)
+		_, err := gonetworkmanager.ConnectionDelete(profileID)
+		if err != nil {
+			log.Printf("Cmd: Error forgetting profile '%s': %v", profileID, err)
+		}
+		return forgetNetworkResultMsg{ssid: ssidForMsg, success: err == nil, err: err}
+	}
+}
+
+func (m *model) applyFilterAndUpdateList() {
+	// Get all items (known + scanned)
+	allItems := m.getAllWifiItems()
+
+	// Apply filter if query is not empty
+	var filteredItems []list.Item
+	if m.filterQuery != "" {
+		query := strings.ToLower(m.filterQuery)
+		for _, item := range allItems {
+			ap := item.(wifiAP)
+			ssid := strings.ToLower(ap.getSSIDFromScannedAP())
+			if strings.Contains(ssid, query) {
+				filteredItems = append(filteredItems, item)
+			}
+		}
+	} else {
+		filteredItems = allItems
+	}
+
+	m.wifiList.SetItems(filteredItems)
+
+	// Update title
+	knownCount := 0
+	availableCount := 0
+	for _, item := range filteredItems {
+		ap := item.(wifiAP)
+		if ap.IsKnown {
+			knownCount++
+		} else {
+			availableCount++
+		}
+	}
+
+	hiddenStatus := ""
+	if !m.showHiddenNetworks {
+		hiddenStatus = listTitleHiddenStatusStyle.Render(" (hiding unnamed)")
+	}
+	filterStatus := ""
+	if m.filterQuery != "" {
+		filterStatus = lipgloss.NewStyle().Foreground(ansPrimaryColor).Render(fmt.Sprintf(" [filtered: %d/%d]", len(filteredItems), len(allItems)))
+	}
+	m.wifiList.Title = fmt.Sprintf("Wi-Fi Networks: %d Known, %d Available%s%s", knownCount, availableCount, hiddenStatus, filterStatus)
+}
+
+func (m *model) getAllWifiItems() []list.Item {
+	log.Printf("GetAllWifiItems: Processing %d scanned APs, %d known profiles, active conn: %v",
+		len(m.allScannedAps), len(m.knownProfiles), m.activeWifiConnection != nil)
+
+	// Deduplicate scanned APs by SSID, keeping the one with the strongest signal
+	deduplicatedAps := make(map[string]wifiAP)
+	for _, ap := range m.allScannedAps {
+		ssid := ap.getSSIDFromScannedAP()
+		if ssid == "" || ssid == "--" {
+			// For hidden networks, each one is unique, so add them all
+			// Use a unique key combining SSID and BSSID if available
+			bssid := ap.WifiAccessPoint[gonetworkmanager.NmcliFieldWifiBSSID]
+			key := ssid + "|" + bssid
+			deduplicatedAps[key] = ap
+		} else {
+			// For named networks, keep the one with the strongest signal
+			if existing, ok := deduplicatedAps[ssid]; ok {
+				existingSignal, _ := strconv.Atoi(existing.WifiAccessPoint[gonetworkmanager.NmcliFieldWifiSignal])
+				newSignal, _ := strconv.Atoi(ap.WifiAccessPoint[gonetworkmanager.NmcliFieldWifiSignal])
+				if newSignal > existingSignal {
+					deduplicatedAps[ssid] = ap
+					log.Printf("GetAllWifiItems: Keeping stronger signal for '%s': %d > %d", ssid, newSignal, existingSignal)
+				}
+			} else {
+				deduplicatedAps[ssid] = ap
+			}
+		}
+	}
+
+	// Convert deduplicated map back to slice
+	var deduplicatedSlice []wifiAP
+	for _, ap := range deduplicatedAps {
+		deduplicatedSlice = append(deduplicatedSlice, ap)
+	}
+
+	// First, collect all known profiles that aren't in the scanned list
+	knownNetworksNotInScan := make(map[string]wifiAP)
+	for ssid, profile := range m.knownProfiles {
+		// Check if this known network is in the deduplicated scanned list
+		found := false
+		for _, ap := range deduplicatedSlice {
+			if ap.getSSIDFromScannedAP() == ssid {
+				found = true
+				break
+			}
+		}
+		if !found {
+			// Create a wifiAP entry for this known profile
+			apMap := make(gonetworkmanager.WifiAccessPoint)
+			apMap[gonetworkmanager.NmcliFieldWifiSSID] = ssid
+			apMap[gonetworkmanager.NmcliFieldConnectionName] = profile[gonetworkmanager.NmcliFieldConnectionName]
+			apMap[gonetworkmanager.NmcliFieldConnectionUUID] = profile[gonetworkmanager.NmcliFieldConnectionUUID]
+			apMap[gonetworkmanager.NmcliFieldWifiSignal] = "0" // No signal since not in range
+			apMap[gonetworkmanager.NmcliFieldWifiSecurity] = "--"
+
+			isActive := false
+			if m.activeWifiConnection != nil && profile[gonetworkmanager.NmcliFieldConnectionUUID] == (*m.activeWifiConnection)[gonetworkmanager.NmcliFieldConnectionUUID] {
+				isActive = true
+			}
+
+			knownAP := wifiAP{
+				WifiAccessPoint: apMap,
+				IsKnown:         true,
+				IsActive:        isActive,
+				Interface:       profile[gonetworkmanager.NmcliFieldConnectionDevice],
+			}
+			knownNetworksNotInScan[ssid] = knownAP
+		}
+	}
+
+	// Filter deduplicated APs based on hidden network settings
+	var filteredAps []wifiAP
+	for _, ap := range deduplicatedSlice {
+		ssid := ap.getSSIDFromScannedAP()
+		isUnnamed := ssid == "" || ssid == "--"
+		if m.showHiddenNetworks || !isUnnamed {
+			filteredAps = append(filteredAps, ap)
+		}
+	}
+
+	// Enrich scanned APs with known/active status
+	enrichedAps := make([]list.Item, 0)
+	foundActive := false
+
+	for _, ap := range filteredAps {
+		pAP := ap
+		ssid := pAP.getSSIDFromScannedAP()
+		pAP.IsKnown, pAP.IsActive = false, false
+
+		if ssid != "" && ssid != "--" {
+			if profile, ok := m.knownProfiles[ssid]; ok {
+				pAP.IsKnown = true
+				// Store profile info in the AP for later use (e.g., forgetting)
+				pAP.WifiAccessPoint[gonetworkmanager.NmcliFieldConnectionUUID] = profile[gonetworkmanager.NmcliFieldConnectionUUID]
+				pAP.WifiAccessPoint[gonetworkmanager.NmcliFieldConnectionName] = profile[gonetworkmanager.NmcliFieldConnectionName]
+
+				if m.activeWifiConnection != nil && profile[gonetworkmanager.NmcliFieldConnectionUUID] == (*m.activeWifiConnection)[gonetworkmanager.NmcliFieldConnectionUUID] {
+					pAP.IsActive = true
+					pAP.Interface = profile[gonetworkmanager.NmcliFieldConnectionDevice]
+					foundActive = true
+				}
+			}
+		}
+		enrichedAps = append(enrichedAps, pAP)
+	}
+
+	// Add known networks that aren't in scan range (only if they're active)
+	for _, knownAP := range knownNetworksNotInScan {
+		// Only show out-of-range known networks if they're currently active
+		if knownAP.IsActive {
+			enrichedAps = append(enrichedAps, knownAP)
+			foundActive = true
+		}
+	}
+
+	if !foundActive && m.activeWifiConnection != nil {
+		activeSSID := gonetworkmanager.GetSSIDFromProfile(*m.activeWifiConnection)
+		log.Printf("GetAllWifiItems: WARNING - Active conn '%s' not found in enriched list!", activeSSID)
+	}
+
+	// Sort: Active first, then Known (in-range), then Known (out-of-range), then by signal
+	sort.SliceStable(enrichedAps, func(i, j int) bool {
+		itemI, itemJ := enrichedAps[i].(wifiAP), enrichedAps[j].(wifiAP)
+
+		// Active networks always first
+		if itemI.IsActive != itemJ.IsActive {
+			return itemI.IsActive
+		}
+
+		// Then known networks
+		if itemI.IsKnown != itemJ.IsKnown {
+			return itemI.IsKnown
+		}
+
+		// Among known networks, show those in range (signal > 0) before those out of range
+		sigi, _ := strconv.Atoi(itemI.WifiAccessPoint[gonetworkmanager.NmcliFieldWifiSignal])
+		sigj, _ := strconv.Atoi(itemJ.WifiAccessPoint[gonetworkmanager.NmcliFieldWifiSignal])
+
+		if itemI.IsKnown && itemJ.IsKnown {
+			inRangeI := sigi > 0
+			inRangeJ := sigj > 0
+			if inRangeI != inRangeJ {
+				return inRangeI
+			}
+		}
+
+		// Sort by signal strength
+		if sigi != sigj {
+			return sigi > sigj
+		}
+
+		// Finally sort by SSID alphabetically
+		ssidi, ssidj := strings.ToLower(itemI.getSSIDFromScannedAP()), strings.ToLower(itemJ.getSSIDFromScannedAP())
+		isIUn := ssidi == "" || ssidi == "--"
+		isJUn := ssidj == "" || ssidj == "--"
+		if isIUn && !isJUn {
+			return false
+		}
+		if !isIUn && isJUn {
+			return true
+		}
+		return ssidi < ssidj
+	})
+
+	return enrichedAps
+}
+
+func (m *model) processAndSetWifiList(apsToProcess []wifiAP) {
+	m.allScannedAps = apsToProcess
+	m.applyFilterAndUpdateList()
+}
+
+func (m model) Update(msg tea.Msg) (tea.Model, tea.Cmd) {
+	var cmds []tea.Cmd
+	var cmd tea.Cmd
+	m.keys.currentState = m.state
+
+	switch msg := msg.(type) {
+	case tea.WindowSizeMsg:
+		m.width, m.height = msg.Width, msg.Height
+		appStyleHorizontalFrame := appStyle.GetHorizontalFrameSize()
+		appStyleVerticalFrame := appStyle.GetVerticalFrameSize()
+		availableWidth := m.width - appStyleHorizontalFrame
+		availableHeight := m.height - appStyleVerticalFrame
+		desiredHelpWidth := int(float64(availableWidth) * helpBarWidthPercent)
+		if desiredHelpWidth > helpBarMaxWidth {
+			desiredHelpWidth = helpBarMaxWidth
+		}
+		if desiredHelpWidth < 20 {
+			desiredHelpWidth = 20
+		}
+		m.help.Width = desiredHelpWidth
+		headerHeight := lipgloss.Height(m.headerView(availableWidth))
+		tempKeyMapState := m.keys
+		tempKeyMapState.currentState = m.state // Use current state for accurate footer height
+		footerHeight := lipgloss.Height(m.footerView(availableWidth, m.help.View(tempKeyMapState)))
+		contentAreaHeight := availableHeight - headerHeight - footerHeight
+		if contentAreaHeight < 0 {
+			contentAreaHeight = 0
+		}
+
+		// Reserve space for filter input if filtering (border + padding + content = ~3 lines)
+		listContentHeight := contentAreaHeight
+		if m.isFiltering {
+			listContentHeight -= 4 // Reserve space for filter input
+			if listContentHeight < 5 {
+				listContentHeight = 5 // Minimum height for list
+			}
+		}
+
+		listWidth := availableWidth
+		if networkListWidthPercent > 0 || networkListFixedWidth > 0 {
+			calcW := availableWidth
+			if networkListWidthPercent > 0 {
+				calcW = int(float64(availableWidth) * networkListWidthPercent)
+			}
+			if networkListFixedWidth > 0 && calcW > networkListFixedWidth {
+				calcW = networkListFixedWidth
+			}
+			if calcW < 40 {
+				calcW = 40
+			}
+			listWidth = calcW
+		}
+		m.listDisplayWidth = listWidth // Store calculated list width
+		m.wifiList.SetSize(m.listDisplayWidth, listContentHeight)
+		m.knownWifiList.SetSize(m.listDisplayWidth, listContentHeight)
+		m.activeConnInfoViewport.Width = availableWidth - infoBoxStyle.GetHorizontalFrameSize()
+		m.activeConnInfoViewport.Height = contentAreaHeight - infoBoxStyle.GetVerticalFrameSize()
+		if m.activeConnInfoViewport.Height < 0 {
+			m.activeConnInfoViewport.Height = 0
+		}
+		pwInputContentWidth := availableWidth * 2 / 3
+		if pwInputContentWidth > 60 {
+			pwInputContentWidth = 60
+		}
+		if pwInputContentWidth < 40 {
+			pwInputContentWidth = 40
+		}
+		m.passwordInput.Width = pwInputContentWidth - lipgloss.Width(m.passwordInput.Prompt) - passwordInputContainerStyle.GetHorizontalFrameSize()
+
+	case spinner.TickMsg:
+		if m.isLoading {
+			m.spinner, cmd = m.spinner.Update(msg)
+			cmds = append(cmds, cmd)
+		}
+	case wifiStatusMsg:
+		m.isLoading = false
+		if msg.err != nil {
+			if m.state == viewNetworksList {
+				m.connectionStatusMsg = errorStyle.Render(fmt.Sprintf("Error Wi-Fi status: %v", msg.err))
+			}
+		} else {
+			m.wifiEnabled = msg.enabled
+			statusText := "disabled"
+			if m.wifiEnabled {
+				statusText = "enabled"
+			}
+			if m.state == viewNetworksList {
+				m.connectionStatusMsg = fmt.Sprintf("Wi-Fi is %s.", statusText)
+			}
+			if m.wifiEnabled {
+				m.isLoading = true
+				m.isScanning = true
+				// Keep existing cached networks visible while scanning
+				if len(m.allScannedAps) > 0 {
+					m.wifiList.Title = "Scanning..."
+				} else {
+					m.wifiList.Title = "Scanning..."
+				}
+				cmds = append(cmds, fetchKnownNetworksCmd(), fetchWifiNetworksCmd(true), m.spinner.Tick)
+			} else {
+				m.allScannedAps = nil
+				m.isScanning = false
+				m.processAndSetWifiList([]wifiAP{})
+				m.wifiList.Title = "Wi-Fi is Disabled"
+				m.activeWifiConnection = nil
+				m.activeWifiDevice = ""
+				if m.state == viewNetworksList {
+					m.connectionStatusMsg = "Wi-Fi is disabled."
+				}
+			}
+		}
+	case knownNetworksMsg:
+		m.knownProfiles, m.activeWifiConnection, m.activeWifiDevice = msg.knownProfiles, msg.activeWifiConnection, msg.activeWifiDevice
+		// Always reprocess the list when known networks are updated
+		if len(m.allScannedAps) > 0 {
+			// We have scanned APs, reprocess with updated known profiles
+			m.processAndSetWifiList(m.allScannedAps)
+		} else if m.isLoading || m.isScanning {
+			// Still scanning - keep any cached networks visible or just update title
+			if len(m.allScannedAps) > 0 {
+				m.processAndSetWifiList(m.allScannedAps)
+			}
+			totalKnown := len(m.knownProfiles)
+			if totalKnown > 0 {
+				m.wifiList.Title = fmt.Sprintf("Scanning for networks... (%d known)", totalKnown)
+			} else {
+				m.wifiList.Title = "Scanning..."
+			}
+		}
+	case wifiListLoadedMsg:
+		if msg.err != nil {
+			m.isLoading = false
+			m.isScanning = false
+			if m.state == viewNetworksList {
+				m.connectionStatusMsg = errorStyle.Render(fmt.Sprintf("Error fetching Wi-Fi: %v", msg.err))
+			}
+			m.wifiList.Title = "Error Loading Networks"
+		} else {
+			// Only update if we have new results
+			if len(msg.allAps) > 0 {
+				m.isLoading = false
+				m.isScanning = false
+				m.allScannedAps = msg.allAps
+				m.processAndSetWifiList(m.allScannedAps)
+				// Cache the networks for next startup
+				go saveCachedNetworks(msg.allAps)
+			} else {
+				// Empty results - this can happen during scanning, so just ignore
+				// Keep displaying cached networks and keep scanning indicator active
+				log.Printf("Scan returned 0 results, keeping cached networks visible")
+			}
+		}
+	case connectionAttemptMsg:
+		m.isLoading = false
+		if msg.success {
+			m.state = viewConnectionResult
+			m.lastConnectionWasSuccessful = true
+			m.connectionStatusMsg = successStyle.Render(fmt.Sprintf("Connected to %s!", m.selectedAP.StyledTitle()))
+		} else {
+			if msg.WasKnownAttemptNoPsk && m.selectedAP.getSSIDFromScannedAP() == msg.ssid {
+				log.Printf("Known net '%s' connect failed. Prompting for PSK.", msg.ssid)
+				m.state = viewPasswordInput
+				m.passwordInput.SetValue("")
+				m.passwordInput.Focus()
+				m.connectionStatusMsg = errorStyle.Render(fmt.Sprintf("Stored creds for %s failed. Enter password:", m.selectedAP.StyledTitle()))
+				cmds = append(cmds, textinput.Blink)
+				return m, tea.Batch(cmds...)
+			} else {
+				m.state = viewConnectionResult
+				m.lastConnectionWasSuccessful = false
+				errTxt := "Unknown error."
+				if msg.err != nil {
+					errTxt = msg.err.Error()
+				}
+				m.connectionStatusMsg = errorStyle.Render(fmt.Sprintf("Failed to connect to %s: %s", m.selectedAP.StyledTitle(), errTxt))
+			}
+		}
+		cmds = append(cmds, fetchKnownNetworksCmd(), fetchWifiNetworksCmd(false)) // Refresh state after attempt
+	case activeConnInfoMsg: /* Same */
+		m.isLoading = false
+		if msg.err != nil {
+			m.activeConnInfoViewport.SetContent(errorStyle.Render(fmt.Sprintf("Error active info: %v", msg.err)))
+		} else if msg.details == nil {
+			m.activeConnInfoViewport.SetContent(toggleHiddenStatusMsgStyle.Render("No IP details for active connection."))
+		} else {
+			info := []string{fmt.Sprintf("Device: %s (%s)", msg.details.Device, msg.details.Type), fmt.Sprintf("State: %s", msg.details.State), fmt.Sprintf("Connection: %s", msg.details.Connection), fmt.Sprintf("MAC: %s", msg.details.Mac), fmt.Sprintf("IPv4: %s (%s)", msg.details.IPv4, msg.details.NetV4), fmt.Sprintf("Gateway v4: %s", msg.details.GatewayV4), fmt.Sprintf("DNS: %s", strings.Join(msg.details.DNS, ", "))}
+			if msg.details.IPv6 != "" {
+				info = append(info, fmt.Sprintf("IPv6: %s (%s)", msg.details.IPv6, msg.details.NetV6), fmt.Sprintf("Gateway v6: %s", msg.details.GatewayV6))
+			}
+			m.activeConnInfoViewport.SetContent(strings.Join(info, "\n"))
+		}
+	case disconnectResultMsg: /* Same */
+		m.isLoading = false
+		if msg.success {
+			m.connectionStatusMsg = successStyle.Render(fmt.Sprintf("Disconnected from %s.", msg.ssid))
+			m.activeWifiConnection = nil
+			m.activeWifiDevice = ""
+		} else {
+			m.connectionStatusMsg = errorStyle.Render(fmt.Sprintf("Error disconnecting from %s: %v", msg.ssid, msg.err))
+		}
+		m.state = viewNetworksList
+		cmds = append(cmds, fetchKnownNetworksCmd(), fetchWifiNetworksCmd(true))
+	case forgetNetworkResultMsg:
+		m.isLoading = false
+		if msg.success {
+			m.connectionStatusMsg = successStyle.Render(fmt.Sprintf("Network profile for %s forgotten.", msg.ssid))
+			delete(m.knownProfiles, msg.ssid)
+		} else {
+			m.connectionStatusMsg = errorStyle.Render(fmt.Sprintf("Error forgetting profile for %s: %v", msg.ssid, msg.err))
+		}
+
+		// Return to the network list
+		m.state = viewNetworksList
+		cmds = append(cmds, fetchKnownNetworksCmd(), fetchWifiNetworksCmd(true))
+
+	case tea.KeyMsg:
+		if key.Matches(msg, m.keys.Quit) {
+			return m, tea.Quit
+		}
+		if key.Matches(msg, m.keys.Help) {
+			if m.state != viewPasswordInput {
+				m.help.ShowAll = !m.help.ShowAll
+				if m.state == viewNetworksList || m.state == viewActiveConnectionInfo {
+					avW := m.width - appStyle.GetHorizontalFrameSize()
+					hH := lipgloss.Height(m.headerView(avW))
+					tk := m.keys
+					tk.currentState = m.state
+					fH := lipgloss.Height(m.footerView(avW, m.help.View(tk)))
+					appCH := m.height - appStyle.GetVerticalFrameSize()
+					nCAH := appCH - hH - fH
+					if nCAH < 0 {
+						nCAH = 0
+					}
+					switch m.state {
+					case viewNetworksList:
+						m.wifiList.SetSize(m.listDisplayWidth, nCAH)
+					case viewActiveConnectionInfo:
+						m.activeConnInfoViewport.Height = nCAH - infoBoxStyle.GetVerticalFrameSize()
+						if m.activeConnInfoViewport.Height < 0 {
+							m.activeConnInfoViewport.Height = 0
+						}
+					}
+					log.Printf("Help toggled, content height for %v set to: %d", m.state, nCAH)
+				}
+			}
+		}
+
+		switch m.state {
+		case viewNetworksList:
+			// If we're filtering, handle filter input
+			if m.isFiltering {
+				switch {
+				case key.Matches(msg, m.keys.Back) || msg.String() == "esc":
+					// Cancel filtering and clear filter - return to default view
+					m.isFiltering = false
+					m.filterQuery = ""
+					m.filterInput.SetValue("")
+					m.filterInput.Blur()
+					m.connectionStatusMsg = ""
+					m.applyFilterAndUpdateList() // This will show all networks since filterQuery is empty
+					// Trigger resize to restore list height
+					cmds = append(cmds, func() tea.Msg {
+						return tea.WindowSizeMsg{Width: m.width, Height: m.height}
+					})
+					return m, tea.Batch(cmds...)
+
+				case msg.String() == "enter":
+					// Accept filter - keep current filter but stop editing
+					m.isFiltering = false
+					m.filterInput.Blur()
+					m.connectionStatusMsg = ""
+					// Keep the filter query active, just stop showing the input
+					// Trigger resize to restore list height
+					cmds = append(cmds, func() tea.Msg {
+						return tea.WindowSizeMsg{Width: m.width, Height: m.height}
+					})
+					return m, tea.Batch(cmds...)
+
+				default:
+					// Update filter input
+					m.filterInput, cmd = m.filterInput.Update(msg)
+					cmds = append(cmds, cmd)
+					m.filterQuery = m.filterInput.Value()
+					m.applyFilterAndUpdateList()
+				}
+				return m, tea.Batch(cmds...)
+			}
+
+			// Check for Filter key binding even when loading
+			if key.Matches(msg, m.keys.Filter) {
+				// Start filtering
+				m.isFiltering = true
+				m.filterInput.SetValue(m.filterQuery)
+				m.filterInput.Focus()
+				m.connectionStatusMsg = "Type to filter networks, ESC to cancel..."
+				cmds = append(cmds, textinput.Blink)
+				// Trigger resize to adjust list height
+				cmds = append(cmds, func() tea.Msg {
+					return tea.WindowSizeMsg{Width: m.width, Height: m.height}
+				})
+				return m, tea.Batch(cmds...)
+			}
+
+			// Not filtering - handle normal keys
+			if m.isLoading {
+				// While loading, still allow list navigation (but Filter key is handled above)
+				m.wifiList, cmd = m.wifiList.Update(msg)
+				cmds = append(cmds, cmd)
+				break
+			}
+
+			// Handle custom key bindings
+			switch {
+			case key.Matches(msg, m.keys.Back) || msg.String() == "esc":
+				// If a filter is active (but not currently editing), clear it
+				if m.filterQuery != "" {
+					m.filterQuery = ""
+					m.filterInput.SetValue("")
+					m.connectionStatusMsg = ""
+					m.applyFilterAndUpdateList()
+					break
+				}
+				// Otherwise, let it fall through to default behavior
+				m.wifiList, cmd = m.wifiList.Update(msg)
+				cmds = append(cmds, cmd)
+
+			case key.Matches(msg, m.keys.ToggleHidden):
+				m.showHiddenNetworks = !m.showHiddenNetworks
+				m.applyFilterAndUpdateList()
+				if m.showHiddenNetworks {
+					m.connectionStatusMsg = toggleHiddenStatusMsgStyle.Render("Showing unnamed.")
+				} else {
+					m.connectionStatusMsg = toggleHiddenStatusMsgStyle.Render("Hiding unnamed.")
+				}
+
+			case key.Matches(msg, m.keys.Filter):
+				// This should not be reached since Filter is handled above, but keeping for completeness
+				// Start filtering
+				m.isFiltering = true
+				m.filterInput.SetValue(m.filterQuery)
+				m.filterInput.Focus()
+				m.connectionStatusMsg = "Type to filter networks, ESC to cancel..."
+				cmds = append(cmds, textinput.Blink)
+				// Trigger resize to adjust list height
+				cmds = append(cmds, func() tea.Msg {
+					return tea.WindowSizeMsg{Width: m.width, Height: m.height}
+				})
+
+			case key.Matches(msg, m.keys.Refresh):
+				m.isLoading = true
+				m.isScanning = true
+				m.connectionStatusMsg = ""
+				m.filterQuery = ""
+				m.isFiltering = false
+				m.filterInput.SetValue("")
+				// Don't clear the list - keep showing cached networks while scanning
+				m.wifiList.Title = "Refreshing..."
+				cmds = append(cmds, fetchKnownNetworksCmd(), fetchWifiNetworksCmd(true), m.spinner.Tick)
+
+			case key.Matches(msg, m.keys.ToggleWifi):
+				m.isLoading = true
+				act := "OFF"
+				if !m.wifiEnabled {
+					act = "ON"
+				}
+				m.connectionStatusMsg = fmt.Sprintf("Toggling Wi-Fi %s...", act)
+				cmds = append(cmds, toggleWifiCmd(!m.wifiEnabled), m.spinner.Tick)
+
+			case key.Matches(msg, m.keys.Disconnect):
+				if m.activeWifiConnection != nil {
+					// Try to find the active network in the current list first
+					foundActive := false
+					if items := m.wifiList.Items(); len(items) > 0 {
+						for _, item := range items {
+							if ap, ok := item.(wifiAP); ok && ap.IsActive {
+								m.selectedAP = ap
+								foundActive = true
+								break
+							}
+						}
+					}
+
+					// If not found in list, create a minimal wifiAP from the profile
+					if !foundActive {
+						sAP := gonetworkmanager.GetSSIDFromProfile(*m.activeWifiConnection)
+						td := make(gonetworkmanager.WifiAccessPoint)
+						td[gonetworkmanager.NmcliFieldWifiSSID] = sAP
+						m.selectedAP = wifiAP{WifiAccessPoint: td, IsActive: true, IsKnown: true, Interface: m.activeWifiDevice}
+					}
+
+					m.state = viewConfirmDisconnect
+					m.connectionStatusMsg = ""
+				} else {
+					m.connectionStatusMsg = toggleHiddenStatusMsgStyle.Render("Not connected.")
+				}
+
+			case key.Matches(msg, m.keys.Forget):
+				if item, ok := m.wifiList.SelectedItem().(wifiAP); ok && item.IsKnown {
+					m.selectedAP = item
+					m.previousState = m.state
+					m.state = viewConfirmForget
+					m.connectionStatusMsg = ""
+				} else if ok {
+					m.connectionStatusMsg = toggleHiddenStatusMsgStyle.Render(fmt.Sprintf("%s not known.", item.StyledTitle()))
+				} else {
+					m.connectionStatusMsg = toggleHiddenStatusMsgStyle.Render("No item selected.")
+				}
+
+			case key.Matches(msg, m.keys.Info):
+				if m.activeWifiConnection != nil && m.activeWifiDevice != "" {
+					m.state = viewActiveConnectionInfo
+					m.isLoading = true
+					m.activeConnInfoViewport.SetContent("Loading...")
+					m.activeConnInfoViewport.GotoTop()
+					cmds = append(cmds, fetchActiveConnInfoCmd(m.activeWifiDevice), m.spinner.Tick)
+					m.connectionStatusMsg = ""
+				} else {
+					m.connectionStatusMsg = toggleHiddenStatusMsgStyle.Render("No active connection.")
+				}
+			case key.Matches(msg, m.keys.Connect):
+				if item, ok := m.wifiList.SelectedItem().(wifiAP); ok {
+					m.selectedAP = item
+					ssid := item.getSSIDFromScannedAP()
+					if item.IsActive {
+						m.state = viewConfirmDisconnect
+						m.connectionStatusMsg = ""
+						break
+					}
+					sec := ""
+					if item.WifiAccessPoint != nil {
+						sec = strings.ToLower(item.WifiAccessPoint[gonetworkmanager.NmcliFieldWifiSecurity])
+					}
+					isOpen := sec == "" || sec == "open" || sec == "--"
+					log.Printf("Connect: SSID '%s', Known: %t, Open: %t", ssid, item.IsKnown, isOpen)
+					if isOpen || item.IsKnown {
+						m.isLoading = true
+						m.state = viewConnecting
+						m.connectionStatusMsg = fmt.Sprintf("Connecting to %s...", item.StyledTitle())
+						cmds = append(cmds, connectToWifiCmd(ssid, "", item.IsKnown), m.spinner.Tick)
+					} else {
+						m.state = viewPasswordInput
+						m.passwordInput.SetValue("")
+						m.passwordInput.Focus()
+						m.connectionStatusMsg = ""
+						cmds = append(cmds, textinput.Blink)
+					}
+				}
+			default:
+				// Pass all other keypresses to the list for navigation.
+				m.wifiList, cmd = m.wifiList.Update(msg)
+				cmds = append(cmds, cmd)
+			}
+		case viewPasswordInput: /* Same logic as before */
+			passthrough := true
+			switch {
+			case key.Matches(msg, m.keys.Connect):
+				m.isLoading = true
+				m.state = viewConnecting
+				m.connectionStatusMsg = fmt.Sprintf("Connecting to %s...", m.selectedAP.StyledTitle())
+				cmds = append(cmds, connectToWifiCmd(m.selectedAP.getSSIDFromScannedAP(), m.passwordInput.Value(), false), m.spinner.Tick)
+				passthrough = false
+			case key.Matches(msg, m.keys.Back):
+				m.state = viewNetworksList
+				m.passwordInput.Blur()
+				m.connectionStatusMsg = ""
+				passthrough = false
+			}
+			if passthrough {
+				m.passwordInput, cmd = m.passwordInput.Update(msg)
+				cmds = append(cmds, cmd)
+			}
+		case viewConnectionResult:
+			if key.Matches(msg, m.keys.Connect) || key.Matches(msg, m.keys.Back) {
+				m.state = viewNetworksList
+				m.connectionStatusMsg = ""
+			}
+		case viewActiveConnectionInfo:
+			if key.Matches(msg, m.keys.Back) {
+				m.state = viewNetworksList
+				m.connectionStatusMsg = ""
+			} else {
+				m.activeConnInfoViewport, cmd = m.activeConnInfoViewport.Update(msg)
+				cmds = append(cmds, cmd)
+			}
+		case viewConfirmDisconnect: /* Same */
+			switch {
+			case key.Matches(msg, m.keys.Connect):
+				m.isLoading = true
+				ssidD := m.selectedAP.StyledTitle()
+				m.connectionStatusMsg = fmt.Sprintf("Disconnecting from %s...", ssidD)
+				pID := ""
+				if m.activeWifiConnection != nil {
+					pID = (*m.activeWifiConnection)[gonetworkmanager.NmcliFieldConnectionUUID]
+					if pID == "" {
+						pID = (*m.activeWifiConnection)[gonetworkmanager.NmcliFieldConnectionName]
+					}
+					if pID == "" {
+						pID = gonetworkmanager.GetSSIDFromProfile(*m.activeWifiConnection)
+					}
+				} else if m.selectedAP.IsActive {
+					log.Printf("Warning: Disconnecting via selectedAP.")
+					pID = m.selectedAP.WifiAccessPoint[gonetworkmanager.NmcliFieldConnectionUUID]
+					if pID == "" {
+						pID = m.selectedAP.WifiAccessPoint[gonetworkmanager.NmcliFieldConnectionName]
+					}
+					if pID == "" {
+						pID = m.selectedAP.getSSIDFromScannedAP()
+					}
+				}
+				if pID == "" {
+					m.connectionStatusMsg = errorStyle.Render("Cannot ID profile to disconnect.")
+					m.isLoading = false
+					m.state = viewNetworksList
+					break
+				}
+				cmds = append(cmds, disconnectWifiCmd(pID), m.spinner.Tick)
+			case key.Matches(msg, m.keys.Back):
+				m.state = viewNetworksList
+				m.connectionStatusMsg = ""
+			}
+		case viewConfirmForget: /* Same */
+			switch {
+			case key.Matches(msg, m.keys.Connect):
+				m.isLoading = true
+				ssidForMsg := m.selectedAP.getSSIDFromScannedAP()
+				if ssidForMsg == "" || ssidForMsg == "--" {
+					ssidForMsg = m.selectedAP.WifiAccessPoint[gonetworkmanager.NmcliFieldConnectionName]
+				}
+
+				// Get the profile identifier (UUID or Name) directly from the selected item,
+				// which is reliable whether we came from the scan list or the profiles list.
+				pID := m.selectedAP.WifiAccessPoint[gonetworkmanager.NmcliFieldConnectionUUID]
+				if pID == "" {
+					pID = m.selectedAP.WifiAccessPoint[gonetworkmanager.NmcliFieldConnectionName]
+				}
+
+				if pID == "" {
+					// Fallback for safety, though it should be rare with the new flow.
+					pID = ssidForMsg
+					log.Printf("Warning: Forgetting by SSID '%s' as a fallback.", ssidForMsg)
+				}
+
+				if pID == "" {
+					m.connectionStatusMsg = errorStyle.Render(fmt.Sprintf("Cannot identify profile to forget for %s.", ssidForMsg))
+					m.isLoading = false
+					m.state = viewNetworksList
+					break
+				}
+
+				m.connectionStatusMsg = fmt.Sprintf("Forgetting profile for %s...", ssidForMsg)
+				cmds = append(cmds, forgetNetworkCmd(pID, ssidForMsg), m.spinner.Tick)
+
+			case key.Matches(msg, m.keys.Back):
+				m.state = viewNetworksList
+				m.connectionStatusMsg = ""
+			}
+		}
+	}
+	return m, tea.Batch(cmds...)
+}
+
+func (m model) View() string { /* Same as previous version with "Not enough space" logging */
+	avW := m.width - appStyle.GetHorizontalFrameSize()
+	var mainSb strings.Builder
+	hView := m.headerView(avW)
+	m.keys.currentState = m.state
+	helpR := m.help.View(m.keys)
+	fView := m.footerView(avW, helpR)
+	hH := lipgloss.Height(hView)
+	fH := lipgloss.Height(fView)
+	cdh := m.height - appStyle.GetVerticalFrameSize() - hH - fH
+	if cdh < 0 {
+		cdh = 0
+	}
+	currMainS := ""
+	switch m.state {
+	case viewNetworksList:
+		// Always show the list, even when loading
+		listR := m.wifiList.View()
+
+		// Render filter input if filtering
+		if m.isFiltering {
+			filterStyle := lipgloss.NewStyle().
+				BorderStyle(lipgloss.RoundedBorder()).
+				BorderForeground(lipgloss.Color("62")).
+				Padding(0, 1)
+			filterR := filterStyle.Render(m.filterInput.View())
+
+			// Combine list and filter vertically
+			combined := lipgloss.JoinVertical(lipgloss.Top, listR, "", filterR)
+
+			if networkListWidthPercent > 0 || networkListFixedWidth > 0 {
+				currMainS = lipgloss.PlaceHorizontal(avW, lipgloss.Center, combined)
+			} else {
+				currMainS = combined
+			}
+		} else {
+			if networkListWidthPercent > 0 || networkListFixedWidth > 0 {
+				currMainS = lipgloss.PlaceHorizontal(avW, lipgloss.Center, listR)
+			} else {
+				currMainS = listR
+			}
+		}
+		if m.connectionStatusMsg != "" {
+			statusR := m.connectionStatusMsg
+			if !strings.HasPrefix(m.connectionStatusMsg, "\x1b[") {
+				style := statusMessageBaseStyle
+				if strings.Contains(strings.ToLower(m.connectionStatusMsg), "unnamed") {
+					style = toggleHiddenStatusMsgStyle
+				} else if strings.Contains(m.connectionStatusMsg, "Wi-Fi is") {
+					style = style.Foreground(ansTextColor)
+				} else {
+					style = style.Faint(true)
+				}
+				statusR = style.Render(m.connectionStatusMsg)
+			}
+			if !m.isLoading || m.isFiltering {
+				if lipgloss.Height(currMainS)+lipgloss.Height(statusR) <= cdh {
+					currMainS = lipgloss.JoinVertical(lipgloss.Top, currMainS, statusR)
+				} else {
+					log.Printf("Warn: No vspace for list+status. Status: %s", m.connectionStatusMsg)
+				}
+			}
+		}
+	case viewPasswordInput:
+		promptT := fmt.Sprintf("Password for %s:", m.selectedAP.StyledTitle())
+		if m.connectionStatusMsg != "" {
+			promptT = m.connectionStatusMsg
+		}
+		promptCW := m.passwordInput.Width + lipgloss.Width(m.passwordInput.Prompt) + passwordInputContainerStyle.GetHorizontalFrameSize() + 4
+		if promptCW > avW*4/5 {
+			promptCW = avW * 4 / 5
+		}
+		if promptCW < 40 {
+			promptCW = 40
+		}
+		cP := lipgloss.NewStyle().Width(promptCW).Align(lipgloss.Center).Render(promptT)
+		inputR := m.passwordInput.View()
+		pwBlock := lipgloss.JoinVertical(lipgloss.Top, cP, inputR)
+		if m.passwordInput.Err != nil {
+			pwBlock = lipgloss.JoinVertical(lipgloss.Top, pwBlock, errorStyle.Render(m.passwordInput.Err.Error()))
+		}
+		currMainS = passwordInputContainerStyle.Render(pwBlock)
+	case viewConnecting:
+		currMainS = connectingStyle.Render(fmt.Sprintf("\n%s %s\n", m.spinner.View(), m.connectionStatusMsg))
+	case viewConnectionResult:
+		msgR := m.connectionStatusMsg
+		msgBW := avW * 3 / 4
+		if msgBW > 80 {
+			msgBW = 80
+		}
+		if msgBW < 40 {
+			msgBW = 40
+		}
+		wrapMsg := lipgloss.NewStyle().Width(msgBW).Align(lipgloss.Center).Render(msgR)
+		hint := lipgloss.NewStyle().Foreground(ansFaintTextColor).Render("(Enter/Esc to return)")
+		currMainS = lipgloss.JoinVertical(lipgloss.Center, wrapMsg, "", hint)
+	case viewActiveConnectionInfo:
+		currMainS = m.activeConnInfoViewport.View()
+	case viewConfirmDisconnect:
+		currMainS = lipgloss.JoinVertical(lipgloss.Center, fmt.Sprintf("Disconnect from %s ?", m.selectedAP.StyledTitle()), "\n", lipgloss.NewStyle().Foreground(ansFaintTextColor).Render("(Enter to confirm, Esc to cancel)"))
+	case viewConfirmForget:
+		currMainS = lipgloss.JoinVertical(lipgloss.Center, fmt.Sprintf("Forget profile for\n%s ?", m.selectedAP.StyledTitle()), "\n", lipgloss.NewStyle().Foreground(ansFaintTextColor).Render("(Enter to confirm, Esc to cancel)"))
+	}
+	if m.state != viewNetworksList && m.state != viewActiveConnectionInfo {
+		currMainS = lipgloss.Place(avW, cdh, lipgloss.Center, lipgloss.Center, currMainS)
+	}
+	mainSb.WriteString(currMainS)
+	return appStyle.Render(lipgloss.JoinVertical(lipgloss.Top, hView, mainSb.String(), fView))
+}
+func (m model) headerView(w int) string {
+	t := titleStyle.Render(appName)
+
+	// Scanning indicator
+	scanIndicator := ""
+	if m.isScanning {
+		scanIndicator = connectingStyle.Render(" " + m.spinner.View() + " Scanning...")
+	}
+
+	s := "Wi-Fi: "
+	if m.wifiEnabled {
+		s += wifiStatusStyleEnabled.Render("Enabled 󰄬")
+	} else {
+		s += wifiStatusStyleDisabled.Render("Disabled ✘")
+	}
+
+	// Calculate spacing
+	fixedWidth := lipgloss.Width(t) + lipgloss.Width(s)
+	scanWidth := lipgloss.Width(scanIndicator)
+	totalWidth := fixedWidth + scanWidth
+
+	if totalWidth >= w {
+		// Not enough space, just show title and status
+		sp := w - fixedWidth
+		if sp < 1 {
+			sp = 1
+		}
+		return lipgloss.JoinHorizontal(lipgloss.Left, t, strings.Repeat(" ", sp), s)
+	}
+
+	// Distribute remaining space
+	remainingSpace := w - totalWidth
+	leftSpace := remainingSpace / 2
+	rightSpace := remainingSpace - leftSpace
+
+	if leftSpace < 1 {
+		leftSpace = 1
+	}
+	if rightSpace < 1 {
+		rightSpace = 1
+	}
+
+	return lipgloss.JoinHorizontal(lipgloss.Left, t, strings.Repeat(" ", leftSpace), scanIndicator, strings.Repeat(" ", rightSpace), s)
+}
+func (m model) footerView(w int, h string) string { /* Same */
+	return lipgloss.PlaceHorizontal(w, lipgloss.Center, helpGlobalStyle.Render(h))
+}
+
+func main() { /* Same log setup */
+	logOut := io.Discard
+	var logFH *os.File
+	if os.Getenv("DEBUG_TEA") != "" {
+		var err error
+		logFH, err = os.OpenFile(debugLogFile, os.O_RDWR|os.O_CREATE|os.O_APPEND, 0666)
+		if err != nil {
+			fmt.Fprintf(os.Stderr, "Err open log %s: %v\n", debugLogFile, err)
+		} else {
+			logOut = logFH
+			defer func() {
+				log.Println("--- NMTUI Log End ---")
+				if err := logFH.Close(); err != nil {
+					fmt.Fprintf(os.Stderr, "Err close log: %v\n", err)
+				}
+			}()
+		}
+	}
+	log.SetOutput(logOut)
+	log.SetFlags(log.Ltime | log.Lshortfile)
+	if os.Getenv("DEBUG_TEA") != "" && logOut != io.Discard {
+		log.Println("--- NMTUI Log Start ---")
+	}
+	im := initialModel()
+	p := tea.NewProgram(im, tea.WithAltScreen(), tea.WithMouseCellMotion())
+	fm, err := p.Run()
+	if err != nil {
+		log.Printf("Err run TUI: %v", err)
+		if fmm, ok := fm.(model); ok {
+			log.Printf("Final model on err: %+v", fmm)
+		}
+		if logOut == io.Discard {
+			fmt.Fprintf(os.Stderr, "Err run TUI: %v\n", err)
+		}
+		os.Exit(1)
+	}
+}